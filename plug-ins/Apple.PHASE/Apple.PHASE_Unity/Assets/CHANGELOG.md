--- conflicted
+++ resolved
@@ -1,8 +1,6 @@
 # CHANGELOG
 All notable changes to this project will be documented in this file.
 
-<<<<<<< HEAD
-=======
 ## [1.2.7] - 2025-06-30
 
 ### Changed
@@ -21,7 +19,6 @@
 ### Changed
 - Refactored ring buffer.
 
->>>>>>> 731b6972
 ## [1.2.5] - 2025-03-07
 
 ### Added
@@ -29,11 +26,8 @@
 - Listener head-tracking support
 - Personalized HRTF support
 - AVAudioSession interruption handler
-<<<<<<< HEAD
-=======
 - Expose rolloffFactor on Spatial Mixer
 - Expose uniqueSelectionQueueLength on RandomNode
->>>>>>> 731b6972
 
 ### Changed
 - Initial gain level fix.
