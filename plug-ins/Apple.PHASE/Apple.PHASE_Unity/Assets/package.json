--- conflicted
+++ resolved
@@ -5,11 +5,7 @@
     "version": "1.2.3",
     "unity": "2022.3",
     "dependencies": {
-<<<<<<< HEAD
-        "com.apple.unityplugin.core": "3.1.5"
-=======
         "com.apple.unityplugin.core": "3.1.7"
->>>>>>> 0f9bf169
     },
     "keywords": [
         "audio",
