--- conflicted
+++ resolved
@@ -3,13 +3,9 @@
 using System.Collections.Generic;
 using System.IO;
 using UnityEditor;
-<<<<<<< HEAD
 using UnityEngine;
 
 #if UNITY_EDITOR_OSX && (UNITY_IOS || UNITY_TVOS || UNITY_STANDALONE_OSX)
-=======
-#if UNITY_EDITOR_OSX
->>>>>>> c74e19b5
 using UnityEditor.iOS.Xcode;
 #endif
 using UnityEngine;
