--- conflicted
+++ resolved
@@ -14,11 +14,7 @@
       "url": "https://packages.unity.com"
     },
     "com.unity.ide.rider": {
-<<<<<<< HEAD
-      "version": "3.0.34",
-=======
       "version": "3.0.28",
->>>>>>> 731b6972
       "depth": 0,
       "source": "registry",
       "dependencies": {
@@ -54,11 +50,7 @@
       "url": "https://packages.unity.com"
     },
     "com.unity.textmeshpro": {
-<<<<<<< HEAD
-      "version": "3.0.9",
-=======
       "version": "3.0.6",
->>>>>>> 731b6972
       "depth": 0,
       "source": "registry",
       "dependencies": {
