--- conflicted
+++ resolved
@@ -1,1641 +1,1561 @@
-//
-//  PHASEWrapper.mm
-//  AudioPluginPHASE
-//
-//  Copyright © 2021 Apple Inc. All rights reserved.
-//
-
-#import <PHASE/PHASE.h>
-#import <PHASE/PHASEDistanceModel.h>
-
-#include "PHASEWrapper.h"
-#include <mutex>
-
-<<<<<<< HEAD
-=======
-// For UI application background notifications
-#if !TARGET_OS_OSX
-#include <UIKit/UIApplication.h>
-#endif //!TARGET_OS_OSX
-
->>>>>>> 731b6972
-NS_HEADER_AUDIT_BEGIN(nullability)
-
-@interface PHASEEngineWrapper () {
-    PHASEEngine* mEngine;
-    PHASEListener* mListener;
-    NSMutableDictionary<NSNumber*, PHASESource*>* mSources;
-    NSMutableDictionary<NSNumber*, PHASEOccluder*>* mOccluders;
-    NSMutableDictionary<NSNumber*, PHASESoundEvent*>* mSoundEvents;
-    NSMutableDictionary<NSNumber*, PHASESoundEvent*>* mSuspendedSoundEvents;
-    NSMutableDictionary<NSString*, PHASEMaterial*>* mMaterials;
-<<<<<<< HEAD
-
-=======
-    
->>>>>>> 731b6972
-    // Keep track of the number of sound events playing an sound event asset
-    // For destruction purposes
-    NSMutableDictionary<NSString*, NSNumber*>* mActiveSoundEventAssets;
-
-    // For sound event programatic creation
-    NSMutableDictionary* mSoundEventNodeDefinitions;
-    NSMutableDictionary* mSoundEventMixerDefinitions;
-    NSMutableDictionary* mSoundEventMetaParameterDefinitions;
-    NSMutableDictionary* mSoundEventMappedMetaParameterDefinitions;
-}
-
-@end
-
-@implementation PHASEEngineWrapper : NSObject
-
-+ (id)sharedInstance
-{
-    static PHASEEngineWrapper* wrapper = nil;
-    static std::once_flag onceFlag;
-    std::call_once(onceFlag, [&self]() { wrapper = [[self alloc] init]; });
-    return wrapper;
-}
-
-- (BOOL)isInitialized
-{
-    return (nil != mEngine && nil != mListener && mEngine.renderingState == PHASERenderingStateStarted);
-}
-
-<<<<<<< HEAD
-#if !TARGET_OS_MAC
-=======
-#if !TARGET_OS_OSX
-- (void)pauseSoundEvents
-{
-    NSLog(@"Phase Wrapper: Suspending sound events after application resign active notification");
-    @synchronized(self->mSoundEvents)
-    {
-        // Go through all sound events and suspend / pause the ones that are playing.
-        for(id key in self->mSoundEvents)
-        {
-            PHASESoundEvent* soundevent = [self->mSoundEvents objectForKey:key];
-            if ([soundevent renderingState] == PHASERenderingStateStarted)
-            {
-                [soundevent pause];
-                self->mSuspendedSoundEvents[key] = soundevent;
-            }
-            
-        }
-    }
-}
-
-- (void)resumeSoundEvents {
-    NSLog(@"Phase Wrapper: Resuming sound events after application active notification");
-    @synchronized(self->mSoundEvents)
-    {
-        // Go through all sound events and resume the ones that were suspended.
-        for(id key in self->mSuspendedSoundEvents)
-        {
-            PHASESoundEvent* soundevent = [self->mSuspendedSoundEvents objectForKey:key];
-            [soundevent resume];
-        }
-        
-        // Remove all suspended sound events
-        [self->mSuspendedSoundEvents removeAllObjects];
-    }
-}
-
->>>>>>> 731b6972
-- (void)setupAudioSession
-{
-    NSError* error = nil;
-    
-    // Configure the audio session
-    AVAudioSession *sessionInstance = [AVAudioSession sharedInstance];
-<<<<<<< HEAD
-
-    // set the session category to ambient (implicitly sets the session to mix with others)
-    bool success = [sessionInstance setCategory:AVAudioSessionCategoryAmbient error:&error];
-    if (!success)
-    {
-        NSLog(@"Error setting AVAudioSession category! %@\n", [error localizedDescription]);
-    }
-     
-    // add interruption handler
-=======
-    
-    // set the session category to ambient (implicitly sets the session to mix with others)
-    bool success = [sessionInstance setCategory:AVAudioSessionCategoryAmbient mode:AVAudioSessionModeDefault options:AVAudioSessionCategoryOptionMixWithOthers error:&error];
-    if (!success)
-    {
-        NSLog(@"Phase Wrapper: Error setting AVAudioSession category! %@\n", [error localizedDescription]);
-    }
-     
-    // add AVAudioSession interruption handler
->>>>>>> 731b6972
-    [[NSNotificationCenter defaultCenter] addObserver:self
-                                             selector:@selector(handleAudioSessionInterruption:)
-                                                 name:AVAudioSessionInterruptionNotification
-                                               object:sessionInstance];
-    
-<<<<<<< HEAD
-    // On visionOS the system automatically virtualizes the output from the window anchor so disable that behavior here.
-    // Note: This plugin currently only supports fully immersive visionOS scenes.
-=======
-    // add handler when application goes to the background
-    [[NSNotificationCenter defaultCenter] addObserverForName:UIApplicationWillResignActiveNotification object:nil queue:nil usingBlock:^(NSNotification *notification)
-     {
-        [[AVAudioSession sharedInstance] setActive:FALSE error:nil];
-        [self pauseSoundEvents];
-    }];
-         
-    // add handler when application returns from the background
-    [[NSNotificationCenter defaultCenter] addObserverForName:UIApplicationDidBecomeActiveNotification object:nil queue:nil usingBlock:^(NSNotification *notification)
-     {
-        [[AVAudioSession sharedInstance] setActive:TRUE error:nil];
-        [self resumeSoundEvents];
-    }];
-    
-    // On visionOS the system automatically virtualizes the output from the window anchor so disable that behavior here.
-    // Note: This plugin currently only supports fully immersive visionOS scenes.
-    
->>>>>>> 731b6972
-#if TARGET_OS_VISION
-    [sessionInstance setIntendedSpatialExperience:AVAudioSessionSpatialExperienceBypassed options:nil error:nil];
-#endif
-    
-    // activate the audio session
-    success = [sessionInstance setActive:YES error:&error];
-<<<<<<< HEAD
-    if (!success) NSLog(@"Error setting session active! %@\n", [error localizedDescription]);
-=======
-    if (!success) NSLog(@"Phase Wrapper: Error setting session active! %@\n", [error localizedDescription]);
->>>>>>> 731b6972
-}
-
-- (void)handleAudioSessionInterruption:(NSNotification *)notification
-{
-    UInt8 interruptionType = [[notification.userInfo valueForKey:AVAudioSessionInterruptionTypeKey] intValue];
-    
-<<<<<<< HEAD
-    NSLog(@"Session interrupted > --- %s ---\n", interruptionType == AVAudioSessionInterruptionTypeBegan ? "Begin Interruption" : "End Interruption");
-    
-    if (interruptionType == AVAudioSessionInterruptionTypeBegan)
-    {
-        // pause the Phase engine when the interruption comes through
-        [self pause];
-=======
-    NSLog(@"Phase Wrapper: Session interrupted > --- %s ---\n", interruptionType == AVAudioSessionInterruptionTypeBegan ? "Begin Interruption" : "End Interruption");
-
-    if (interruptionType == AVAudioSessionInterruptionTypeBegan)
-    {
-        [self pauseSoundEvents];
->>>>>>> 731b6972
-    }
-    
-    if (interruptionType == AVAudioSessionInterruptionTypeEnded)
-    {
-<<<<<<< HEAD
-        // resume the Phase engine when the interruption ends
-=======
->>>>>>> 731b6972
-        NSError *error;
-        bool success = [[AVAudioSession sharedInstance] setActive:YES error:&error];
-        if (!success)
-        {
-<<<<<<< HEAD
-            NSLog(@"AVAudioSession set active failed with error: %@", [error localizedDescription]);
-        }
-        else
-        {
-            [self start];
-        }
-    }
-}
-#endif // !TARGET_OS_MAC
-=======
-            NSLog(@"Phase Wrapper: AVAudioSession set active failed with error: %@", [error localizedDescription]);
-        }
-        else
-        {
-            [self resumeSoundEvents];
-        }
-    }
-}
-#endif // !TARGET_OS_OSX
->>>>>>> 731b6972
-
-- (id)init
-{
-    if (self = [super init])
-    {
-#if !TARGET_OS_MAC
-        // Setup the audio session
-        [self setupAudioSession];
-#endif // !TARGET_OS_MAC
-        
-        // Create engine
-#if TARGET_OS_VISION
-        if (@available(visionOS 26, *))
-        {
-            mEngine = [[PHASEEngine alloc] initWithUpdateMode:PHASEUpdateModeManual renderingMode:PHASERenderingModeClient];
-        }
-        else
-#endif
-        {
-            mEngine = [[PHASEEngine alloc] initWithUpdateMode:PHASEUpdateModeManual];
-        }
-
-        // Create sources dictionary
-        mSources = [[NSMutableDictionary<NSNumber*, PHASESource*> alloc] init];
-
-        // Create occluders dictionary
-        mOccluders = [[NSMutableDictionary<NSNumber*, PHASEOccluder*> alloc] init];
-
-        // Create sound events dictionary
-        mSoundEvents = [[NSMutableDictionary<NSNumber*, PHASESoundEvent*> alloc] init];
-        
-        // Create suspended sound events array
-        mSuspendedSoundEvents = [[NSMutableDictionary<NSNumber*, PHASESoundEvent*> alloc] init];
-        
-        // Create materials dictionary
-        mMaterials = [[NSMutableDictionary<NSString*, PHASEMaterial*> alloc] init];
-
-        // Creeate active sound event assets tracker dictionary
-        mActiveSoundEventAssets = [[NSMutableDictionary<NSString*, NSNumber*> alloc] init];
-
-        // Create sound event nodes dictionary
-        mSoundEventNodeDefinitions = [[NSMutableDictionary alloc] init];
-
-        // Create sound event meta parameters dictionary
-        mSoundEventMetaParameterDefinitions = [[NSMutableDictionary alloc] init];
-
-        // Create mapped meta parameters dictionary
-        mSoundEventMappedMetaParameterDefinitions = [[NSMutableDictionary alloc] init];
-
-        // Create mixeres dictionary
-        mSoundEventMixerDefinitions = [[NSMutableDictionary alloc] init];
-
-        // Set default preset
-        [mEngine setDefaultReverbPreset:PHASEReverbPresetMediumRoom];
-<<<<<<< HEAD
-=======
-        
-        [self createListener];
->>>>>>> 731b6972
-     
-        // On visionOS the default spatialization mode is channels since the system will auto virtualize the output.
-        // We've configured the audio session to bypass system spatialization so we can set the mode to binaural.
-#if TARGET_OS_VISION
-        [mEngine setOutputSpatializationMode:PHASESpatializationModeAlwaysUseBinaural];
-#endif
-        
-<<<<<<< HEAD
-        NSLog(@"Engine created successfully.");
-=======
-        NSLog(@"Phase Wrapper: Engine created successfully.");
->>>>>>> 731b6972
-        return self;
-    }
-
-    return nil;
-}
-
-- (BOOL)createListener
-{
-    if (mListener != nil)
-    {
-<<<<<<< HEAD
-        NSLog(@"Listener already exists.");
-=======
-        NSLog(@"Phase Wrapper: Listener already exists.");
->>>>>>> 731b6972
-        return YES;
-    }
-
-    // Create the listener object
-    mListener = [[PHASEListener alloc] initWithEngine:mEngine];
-    if (mListener == nil)
-    {
-        NSLog(@"Phase Wrapper: Failed to create Listener.");
-        return NO;
-    }
-
-    NSError* errorRef = [NSError alloc];
-    const BOOL result = [mEngine.rootObject addChild:mListener error:&errorRef];
-    if (!result)
-    {
-        NSLog(@"Phase Wrapper: Failed to add listener to the scene %@.", errorRef);
-        return NO;
-    }
-
-    NSLog(@"Phase Wrapper: Listener created successfully.");
-    return YES;
-}
-
-- (BOOL)setListenerTransform:(simd_float4x4)listenerTransform
-{
-#if !TARGET_OS_VISION
-    if (mListener == nil)
-    {
-        NSLog(@"Phase Wrapper: Listener does not exist.");
-        return NO;
-    }
-
-    mListener.transform = listenerTransform;
-#endif //!TARGET_OS_VISION
-    
-    return YES;
-}
-
-- (BOOL)setListenerGain:(double)listenerGain
-{
-#if !TARGET_OS_VISION
-    if (mListener == nil)
-    {
-        NSLog(@"Phase Wrapper: Listener does not exist.");
-        return NO;
-    }
-
-    mListener.gain = listenerGain;
-#endif //!TARGET_OS_VISION
-    
-    return YES;
-}
-
-- (double)getListenerGain
-{
-    if (mListener == nil)
-    {
-        NSLog(@"Phase Wrapper: Listener does not exist.");
-        return 0.f;
-    }
-
-    return mListener.gain;
-}
-
-- (BOOL)setListenerHeadTracking:(BOOL)headTrackingEnabled
-{
-    if (mListener == nil)
-    {
-<<<<<<< HEAD
-        NSLog(@"Listener does not exist.");
-=======
-        NSLog(@"Phase Wrapper: Listener does not exist.");
->>>>>>> 731b6972
-        return false;
-    }
-    
-#if !TARGET_OS_VISION
-    if (@available(macOS 15.0, iOS 18.0, tvOS 18.0, *)) {
-        if (headTrackingEnabled)
-        {
-            mListener.automaticHeadTrackingFlags = PHASEAutomaticHeadTrackingFlagOrientation;
-        }
-        else
-        {
-            mListener.automaticHeadTrackingFlags = 0;
-        }
-        
-        return true;
-    }
-#endif
-    
-<<<<<<< HEAD
-    NSLog(@"Listener head-tracking is only available as of MacOS 15.0, iOS 18.0, tvOS 18.0");
-=======
-    NSLog(@"Phase Wrapper: Listener head-tracking is only available as of MacOS 15.0, iOS 18.0, tvOS 18.0");
->>>>>>> 731b6972
-    return false;
-}
-
-- (BOOL)destroyListener
-{
-    if (mListener == nil)
-    {
-        NSLog(@"Phase Wrapper: Listener does not exist.");
-        return NO;
-    }
-
-    // Remove from the hierarchy
-    [mEngine.rootObject removeChild:mListener];
-
-    mListener = nil;
-
-    NSLog(@"Phase Wrapper: Listener destroyed successfully.");
-    return YES;
-}
-
-- (int64_t)createSourceWithMesh:(MDLMesh*)mesh
-{
-    // Create the shape
-    PHASEShape* shape = [[PHASEShape alloc] initWithEngine:mEngine mesh:mesh];
-    if (!shape)
-    {
-        [NSException raise:@"Node invalid" format:@"Failed to create shape."];
-    }
-
-    // Create the source object
-    PHASESource* source = [[PHASESource alloc] initWithEngine:mEngine shapes:@[ shape ]];
-    if (source == nil)
-    {
-        [NSException raise:@"Source invalid" format:@"Failed to create source."];
-    }
-
-    NSError* errorRef = [NSError alloc];
-    const BOOL result = [mEngine.rootObject addChild:source error:&errorRef];
-    if (!result)
-    {
-        [NSException raise:@"Adding child error" format:@"Failed to add object to scene."];
-    }
-
-    const int64_t sourceId = reinterpret_cast<int64_t>(source);
-    [mSources setObject:source forKey:[NSNumber numberWithLongLong:sourceId]];
-
-    return sourceId;
-}
-
-- (int64_t)createSource
-{
-    PHASESource* source = [[PHASESource alloc] initWithEngine:mEngine];
-    if (source == nil)
-    {
-        [NSException raise:@"Source invalid" format:@"Failed to create source."];
-    }
-
-    NSError* errorRef = [NSError alloc];
-    const BOOL result = [mEngine.rootObject addChild:source error:&errorRef];
-    if (!result)
-    {
-        [NSException raise:@"Adding child error" format:@"Failed to add object to scene."];
-    }
-
-    const int64_t sourceId = reinterpret_cast<int64_t>(source);
-    [mSources setObject:source forKey:[NSNumber numberWithLongLong:sourceId]];
-
-    return sourceId;
-}
-
-- (BOOL)setSourceTransformWithId:(int64_t)sourceId transform:(simd_float4x4)transform
-{
-    PHASESource* source = [mSources objectForKey:[NSNumber numberWithLongLong:sourceId]];
-    if (source == nil)
-    {
-        NSLog(@"Phase Wrapper: Failed to find PHASE Source to set transform on.");
-        return NO;
-    }
-
-    source.transform = transform;
-    return YES;
-}
-
-- (BOOL)setSourceGainWithId:(int64_t)sourceId sourceGain:(double)sourceGain
-{
-    PHASESource* source = [mSources objectForKey:[NSNumber numberWithLongLong:sourceId]];
-    if (source == nil)
-    {
-        NSLog(@"Phase Wrapper: Failed to find PHASE Source to set gain on.");
-        return NO;
-    }
-    
-    source.gain = sourceGain;
-    return YES;
-}
-
-- (double)getSourceGainWithId:(int64_t)sourceId
-{
-    PHASESource* source = [mSources objectForKey:[NSNumber numberWithLongLong:sourceId]];
-    if (source == nil)
-    {
-        NSLog(@"Phase Wrapper: Failed to find PHASE Source to get gain for.");
-        return 0.f;
-    }
-    
-    return source.gain;
-}
-
-- (void)destroySourceWithId:(int64_t)sourceId
-{
-    PHASESource* source = [mSources objectForKey:[NSNumber numberWithLongLong:sourceId]];
-    if (source != nil)
-    {
-        // Remove from the hierarchy
-        [mEngine.rootObject removeChild:source];
-
-        [mSources removeObjectForKey:[NSNumber numberWithLongLong:sourceId]];
-
-        source = nil;
-    }
-}
-
-- (int64_t)createOccluderWithMesh:(MDLMesh*)mesh
-{
-    // Create the source node
-    PHASEShape* shape = [[PHASEShape alloc] initWithEngine:mEngine mesh:mesh];
-    if (!shape)
-    {
-        [NSException raise:@"Node invalid" format:@"Failed to create shape."];
-    }
-
-    // Create the source object
-    PHASEOccluder* occluder = [[PHASEOccluder alloc] initWithEngine:mEngine shapes:@[ shape ]];
-    if (occluder == nil)
-    {
-        [NSException raise:@"Occluder invalid" format:@"Failed to create occluder."];
-    }
-
-    NSError* errorRef = [NSError alloc];
-    const BOOL result = [mEngine.rootObject addChild:occluder error:&errorRef];
-    if (!result)
-    {
-        [NSException raise:@"Adding child error" format:@"Failed to add object to scene."];
-    }
-
-    const int64_t occluderId = reinterpret_cast<int64_t>(occluder);
-    [mOccluders setObject:occluder forKey:[NSNumber numberWithLongLong:occluderId]];
-
-    return occluderId;
-}
-
-- (BOOL)setOccluderTransformWithId:(int64_t)occluderId transform:(simd_float4x4)transform
-{
-    PHASEOccluder* occluder = [mOccluders objectForKey:[NSNumber numberWithLongLong:occluderId]];
-    if (occluder == nil)
-    {
-        return NO;
-    }
-
-    occluder.transform = transform;
-    return YES;
-}
-
-- (BOOL)setOccluderMaterialWithId:(int64_t)occluderId materialName:(NSString*)materialName
-{
-    PHASEOccluder* occluder = [mOccluders objectForKey:[NSNumber numberWithLongLong:occluderId]];
-    if (occluder == nil)
-    {
-        return NO;
-    }
-
-    // Set the material on the occluder
-    auto shapeElements = occluder.shapes[0].elements;
-    for (PHASEShapeElement* element : shapeElements)
-    {
-        element.material = [mMaterials objectForKey:materialName];
-    }
-
-    return YES;
-}
-
-- (void)destroyOccluderWithId:(int64_t)occluderId
-{
-    PHASEOccluder* occluder = [mOccluders objectForKey:[NSNumber numberWithLongLong:occluderId]];
-    if (occluder != nil)
-    {
-        // Remove from the hierarchy
-        [mEngine.rootObject removeChild:occluder];
-
-        [mOccluders removeObjectForKey:[NSNumber numberWithLongLong:occluderId]];
-
-        occluder = nil;
-    }
-}
-
-- (BOOL)createMaterialWithName:(NSString*)name preset:(MaterialPreset)preset
-{
-    PHASEMaterialPreset phasePreset;
-    switch (preset)
-    {
-        case MaterialPresetCardboard:
-            phasePreset = PHASEMaterialPresetCardboard;
-            break;
-        case MaterialPresetGlass:
-            phasePreset = PHASEMaterialPresetGlass;
-            break;
-        case MaterialPresetBrick:
-            phasePreset = PHASEMaterialPresetBrick;
-            break;
-        case MaterialPresetConcrete:
-            phasePreset = PHASEMaterialPresetConcrete;
-            break;
-        case MaterialPresetDrywall:
-            phasePreset = PHASEMaterialPresetDrywall;
-            break;
-        case MaterialPresetWood:
-            phasePreset = PHASEMaterialPresetWood;
-            break;
-    }
-
-    PHASEMaterial* material = [[PHASEMaterial alloc] initWithEngine:mEngine preset:phasePreset];
-
-    if (material == nil)
-    {
-        NSLog(@"Phase Wrapper: Failed to create material from preset.");
-        return NO;
-    }
-    [mMaterials setObject:material forKey:name];
-
-    return YES;
-}
-
-- (void)destroyMaterialWithName:(NSString*)name
-{
-    [mMaterials removeObjectForKey:name];
-}
-
-- (void)setSceneReverbWithPreset:(PHASEReverbPreset)preset
-{
-    [mEngine setDefaultReverbPreset:preset];
-}
-
-- (BOOL)registerAudioBufferWithData:(NSData*)data identifier:(NSString*)uid audioFormat:(AVAudioFormat*)audioFormat
-{
-    NSError* error = nil;
-    [mEngine.assetRegistry registerSoundAssetWithData:data
-                                           identifier:uid
-                                               format:audioFormat
-                                    normalizationMode:PHASENormalizationModeDynamic
-                                                error:&error];
-
-    // If we get PHASEAssetErrorAlreadyExists, just return YES.
-    if (error && error.code == PHASEAssetErrorAlreadyExists)
-    {
-        NSLog(@"Phase Wrapper: Asset %@ already registered with PHASE.", uid);
-    } else if (error)
-    {
-        NSLog(@"Phase Wrapper: Failed to register audio buffer with error %@.", error);
-        return NO;
-    }
-
-    return YES;
-}
-
-- (BOOL)registerAudioAssetWithURL:(NSURL*)url identifier:(NSString*)uid audioFormat:(AVAudioFormat*)audioFormat
-{
-    NSError* error = nil;
-    [mEngine.assetRegistry registerSoundAssetAtURL:url
-                                        identifier:uid
-                                         assetType:PHASEAssetTypeStreamed
-                                     channelLayout:audioFormat.channelLayout
-                                 normalizationMode:PHASENormalizationModeDynamic
-                                             error:&error];
-
-    if (error)
-    {
-        NSLog(@"Phase Wrapper: Failed to register audio asset with error %@.", error);
-        return NO;
-    }
-
-    return YES;
-}
-
-- (void)unregisterAudioBufferWithIdentifier:(NSString*)uid
-{
-    [mEngine.assetRegistry unregisterAssetWithIdentifier:uid completion:nil];
-}
-
-- (int64_t)createSpatialMixerWithName:(NSString*)mixerName
-                     enableDirectPath:(BOOL)enableDirectPath
-               enableEarlyReflections:(BOOL)enableEarlyReflections
-                     enableLateReverb:(BOOL)enableLateReverb
-                         cullDistance:(double)cullDistance
-                        rolloffFactor:(float)rolloffFactor
-     sourceDirectivityModelParameters:(DirectivityModelParameters)sourceDirectivityModelParameters
-   listenerDirectivityModelParameters:(DirectivityModelParameters)listenerDirectivityModelParameters
-{
-    PHASESpatialPipelineFlags spatialPipelineFlags = 0UL;
-    if (enableDirectPath)
-    {
-        spatialPipelineFlags |= PHASESpatialPipelineFlagDirectPathTransmission;
-    }
-    if (enableEarlyReflections)
-    {
-        spatialPipelineFlags |= PHASESpatialPipelineFlagEarlyReflections;
-    }
-    if (enableLateReverb)
-    {
-        spatialPipelineFlags |= PHASESpatialPipelineFlagLateReverb;
-    }
-
-    PHASESpatialPipeline* spatialPipeline = [[PHASESpatialPipeline alloc] initWithFlags:spatialPipelineFlags];
-
-    if (enableDirectPath == YES)
-    {
-        PHASENumberMetaParameterDefinition* directPathSend =
-          [[PHASENumberMetaParameterDefinition alloc] initWithValue:1.0 identifier:[mixerName stringByAppendingString:@"DirectPathSend"]];
-        spatialPipeline.entries[PHASESpatialCategoryDirectPathTransmission].sendLevel = 1.0;
-        spatialPipeline.entries[PHASESpatialCategoryDirectPathTransmission].sendLevelMetaParameterDefinition = directPathSend;
-    }
-
-    if (enableEarlyReflections == YES)
-    {
-        PHASENumberMetaParameterDefinition* earlyReflectionsSend =
-          [[PHASENumberMetaParameterDefinition alloc] initWithValue:1.0
-                                                         identifier:[mixerName stringByAppendingString:@"EarlyReflectionsSend"]];
-        spatialPipeline.entries[PHASESpatialCategoryEarlyReflections].sendLevelMetaParameterDefinition = earlyReflectionsSend;
-    }
-
-    if (enableLateReverb == YES)
-    {
-        PHASENumberMetaParameterDefinition* lateReverbSend =
-          [[PHASENumberMetaParameterDefinition alloc] initWithValue:1.0 identifier:[mixerName stringByAppendingString:@"LateReverbSend"]];
-        spatialPipeline.entries[PHASESpatialCategoryLateReverb].sendLevelMetaParameterDefinition = lateReverbSend;
-    }
-
-    // Create geometric distance model.
-    PHASEGeometricSpreadingDistanceModelParameters* geometricSpreadingDistanceModelParameters =
-      [[PHASEGeometricSpreadingDistanceModelParameters alloc] init];
-    geometricSpreadingDistanceModelParameters.rolloffFactor = rolloffFactor;
-
-    // Create distance model fade if we have fades
-    if (cullDistance > 0.0f)
-    {
-        PHASEDistanceModelFadeOutParameters* distanceModelFadeOutParameters =
-          [[PHASEDistanceModelFadeOutParameters alloc] initWithCullDistance:cullDistance];
-
-        // Set fade out model on geometric distance model
-        geometricSpreadingDistanceModelParameters.fadeOutParameters = distanceModelFadeOutParameters;
-    }
-
-    // Create spatial mixer
-    PHASESpatialMixerDefinition* spatialMixer = [[PHASESpatialMixerDefinition alloc] initWithSpatialPipeline:spatialPipeline
-                                                                                                   identifier:mixerName];
-    // Attach distance model parameters to the mixer
-    spatialMixer.distanceModelParameters = geometricSpreadingDistanceModelParameters;
-
-    // Create Source Directivity Models if they exist
-    switch (sourceDirectivityModelParameters.directivityType)
-    {
-        case Cardioid: {
-            NSMutableArray* subbands = [[NSMutableArray alloc] init];
-            for (int i = 0; i < sourceDirectivityModelParameters.subbandCount; i++)
-            {
-                // Set subband parameters
-                PHASECardioidDirectivityModelSubbandParameters* cardioidSubbandParameters =
-                  [[PHASECardioidDirectivityModelSubbandParameters alloc] init];
-
-                cardioidSubbandParameters.frequency = sourceDirectivityModelParameters.subbandParameters[i].frequency;
-                cardioidSubbandParameters.pattern = sourceDirectivityModelParameters.subbandParameters[i].pattern;
-                cardioidSubbandParameters.sharpness = sourceDirectivityModelParameters.subbandParameters[i].sharpness;
-
-                [subbands addObject:cardioidSubbandParameters];
-            }
-            PHASECardioidDirectivityModelParameters* cardioidDirectivityModel =
-              [[PHASECardioidDirectivityModelParameters alloc] initWithSubbandParameters:subbands];
-
-            // Attach source directivity model
-            spatialMixer.sourceDirectivityModelParameters = cardioidDirectivityModel;
-            break;
-        }
-        case Cone: {
-            NSMutableArray* subbands = [[NSMutableArray alloc] init];
-            for (int i = 0; i < sourceDirectivityModelParameters.subbandCount; i++)
-            {
-                // Set subband parameters
-                PHASEConeDirectivityModelSubbandParameters* coneSubbandParameters =
-                  [[PHASEConeDirectivityModelSubbandParameters alloc] init];
-
-                coneSubbandParameters.frequency = sourceDirectivityModelParameters.subbandParameters[i].frequency;
-                [coneSubbandParameters setInnerAngle:sourceDirectivityModelParameters.subbandParameters[i].innerAngle
-                                          outerAngle:sourceDirectivityModelParameters.subbandParameters[i].outerAngle];
-                coneSubbandParameters.outerGain = sourceDirectivityModelParameters.subbandParameters[i].outerGain;
-
-                [subbands addObject:coneSubbandParameters];
-            }
-            PHASEConeDirectivityModelParameters* coneDirectivityModel =
-              [[PHASEConeDirectivityModelParameters alloc] initWithSubbandParameters:subbands];
-            // Attach source directivity model
-            spatialMixer.sourceDirectivityModelParameters = coneDirectivityModel;
-            break;
-        }
-        case None:
-            break;
-    }
-
-    // Create Listener Directivity Models if they exist
-    switch (listenerDirectivityModelParameters.directivityType)
-    {
-        case Cardioid: {
-            NSMutableArray* subbands = [[NSMutableArray alloc] init];
-            for (int i = 0; i < listenerDirectivityModelParameters.subbandCount; i++)
-            {
-                // Set subband parameters
-                PHASECardioidDirectivityModelSubbandParameters* cardioidSubbandParameters =
-                  [[PHASECardioidDirectivityModelSubbandParameters alloc] init];
-
-                cardioidSubbandParameters.frequency = listenerDirectivityModelParameters.subbandParameters[i].frequency;
-                cardioidSubbandParameters.pattern = listenerDirectivityModelParameters.subbandParameters[i].pattern;
-                cardioidSubbandParameters.sharpness = listenerDirectivityModelParameters.subbandParameters[i].sharpness;
-
-                [subbands addObject:cardioidSubbandParameters];
-            }
-
-            PHASECardioidDirectivityModelParameters* cardioidDirectivityModel =
-              [[PHASECardioidDirectivityModelParameters alloc] initWithSubbandParameters:subbands];
-            // Attach listener directivity model
-            spatialMixer.listenerDirectivityModelParameters = cardioidDirectivityModel;
-            break;
-        }
-        case Cone: {
-
-            NSMutableArray* subbands = [[NSMutableArray alloc] init];
-            for (int i = 0; i < listenerDirectivityModelParameters.subbandCount; i++)
-            {
-                // Set subband parameters
-                PHASEConeDirectivityModelSubbandParameters* coneSubbandParameters =
-                  [[PHASEConeDirectivityModelSubbandParameters alloc] init];
-
-                coneSubbandParameters.frequency = listenerDirectivityModelParameters.subbandParameters[i].frequency;
-                [coneSubbandParameters setInnerAngle:listenerDirectivityModelParameters.subbandParameters[i].innerAngle
-                                          outerAngle:listenerDirectivityModelParameters.subbandParameters[i].outerAngle];
-                coneSubbandParameters.outerGain = listenerDirectivityModelParameters.subbandParameters[i].outerGain;
-
-
-                [subbands addObject:coneSubbandParameters];
-            }
-
-            PHASEConeDirectivityModelParameters* coneDirectivityModel =
-              [[PHASEConeDirectivityModelParameters alloc] initWithSubbandParameters:subbands];
-            // Attach listener directivity model
-            spatialMixer.listenerDirectivityModelParameters = coneDirectivityModel;
-            break;
-        }
-        case None:
-            break;
-    }
-
-    const int64_t mixerId = reinterpret_cast<int64_t>(spatialMixer);
-    [mSoundEventMixerDefinitions setObject:spatialMixer forKey:[NSNumber numberWithLongLong:mixerId]];
-    return mixerId;
-}
-
-+ (AudioChannelLayoutTag)getChannelLayoutTag:(ChannelLayoutType)channelLayout
-{
-    AudioChannelLayoutTag layoutTag;
-    switch (channelLayout)
-    {
-        case ChannelLayoutTypeMono:
-            layoutTag = kAudioChannelLayoutTag_Mono;
-            break;
-        case ChannelLayoutTypeStereo:
-            layoutTag = kAudioChannelLayoutTag_Stereo;
-            break;
-        case ChannelLayoutTypeFiveOne:
-            layoutTag = kAudioChannelLayoutTag_MPEG_5_1_B;
-            break;
-        case ChannelLayoutTypeSevenOne:
-            layoutTag = kAudioChannelLayoutTag_MPEG_7_1_B;
-            break;
-        default:
-            NSLog(@"Phase Wrapper: Failed to get channel layout tag for unsuported channel layout.");
-    }
-    return layoutTag;
-}
-
-- (int64_t)createChannelMixerWithName:(NSString*)mixerName channelLayout:(ChannelLayoutType)channelLayout
-{
-    AudioChannelLayoutTag layoutTag = [PHASEEngineWrapper getChannelLayoutTag:channelLayout];
-    AVAudioChannelLayout* layout = [[AVAudioChannelLayout alloc] initWithLayoutTag:layoutTag];
-    PHASEChannelMixerDefinition* channelMixer = [[PHASEChannelMixerDefinition alloc] initWithChannelLayout:layout];
-    const int64_t mixerId = reinterpret_cast<int64_t>(channelMixer);
-    [mSoundEventMixerDefinitions setObject:channelMixer forKey:[NSNumber numberWithLongLong:mixerId]];
-    return mixerId;
-}
-
-- (int64_t)createAmbientMixerWithName:(NSString*)mixerName
-                         channelLayout:(ChannelLayoutType)channelLayout
-                           orientation:(Quaternion)orientation
-{
-    AudioChannelLayoutTag layoutTag = [PHASEEngineWrapper getChannelLayoutTag:channelLayout];
-    AVAudioChannelLayout* layout = [[AVAudioChannelLayout alloc] initWithLayoutTag:layoutTag];
-    simd_quatf quat = simd_quaternion(orientation.x, orientation.y, orientation.z, orientation.w);
-    PHASEAmbientMixerDefinition* ambientMixer = [[PHASEAmbientMixerDefinition alloc] initWithChannelLayout:layout
-                                                                                               orientation:quat
-                                                                                                identifier:mixerName];
-    const int64_t mixerId = reinterpret_cast<int64_t>(ambientMixer);
-    [mSoundEventMixerDefinitions setObject:ambientMixer forKey:[NSNumber numberWithLongLong:mixerId]];
-    return mixerId;
-}
-
-- (void)destroyMixerWithId:(int64_t)mixerId
-{
-    [mSoundEventMixerDefinitions removeObjectForKey:[NSNumber numberWithLongLong:mixerId]];
-}
-
-- (int64_t)createMetaParameterWithName:(NSString*)name defaultIntValue:(int)defaultIntValue minimumValue:(int)minimumValue maximumValue:(int)maximumValue
-{
-    PHASENumberMetaParameterDefinition* param = [[PHASENumberMetaParameterDefinition alloc] initWithValue:defaultIntValue minimum:minimumValue maximum:maximumValue identifier:name];
-
-    if (param != nil)
-    {
-        const int64_t paramId = reinterpret_cast<int64_t>(param);
-        [mSoundEventMetaParameterDefinitions setObject:param forKey:[NSNumber numberWithLongLong:paramId]];
-        return paramId;
-    }
-    
-    return PHASEInvalidInstanceHandle;
-}
-
-- (int)getMetaParameterIntValueWithId:(int64_t)instanceId parameterName:(NSString*)parameterName
-{
-    PHASESoundEvent* soundEvent = mSoundEvents[[NSNumber numberWithLongLong:instanceId]];
-    if (soundEvent == nil)
-    {
-        NSLog(@"Phase Wrapper: Error: Failed to retrieve sound event associated with instance %@. Unable to get value for parameter %@", [NSNumber numberWithLongLong: instanceId], parameterName);
-        return 0;
-    }
-    
-    if (soundEvent.metaParameters[parameterName] == nil)
-    {
-        NSLog(@"Phase Wrapper: Error: Failed to retrieve meta parameter from sound event associated with instance %@. Unable to get value for parameter %@.", [NSNumber numberWithLongLong: instanceId], parameterName);
-        return 0;
-    }
-    
-    if ([soundEvent.metaParameters[parameterName] isKindOfClass:[PHASENumberMetaParameter class]])
-    {
-        return [soundEvent.metaParameters[parameterName].value intValue];
-    }
-    else
-    {
-        NSLog(@"Phase Wrapper: Warning: PHASE API misuse, cannot get class %@ with value of type int.",
-              [soundEvent.metaParameters[parameterName] class]);
-        return 0;
-    }
-}
-
-- (BOOL)setMetaParameterWithId:(int64_t)instanceId parameterName:(NSString*)parameterName intValue:(int)intValue
-{
-    PHASESoundEvent* soundEvent = mSoundEvents[[NSNumber numberWithLongLong:instanceId]];
-    if (soundEvent == nil || soundEvent.metaParameters[parameterName] == nil)
-    {
-        return NO;
-    }
-    
-    if ([soundEvent.metaParameters[parameterName] isKindOfClass:[PHASENumberMetaParameter class]])
-    {
-        PHASENumberMetaParameter* param = (PHASENumberMetaParameter*)soundEvent.metaParameters[parameterName];
-        if (intValue < param.minimum || intValue > param.maximum)
-        {
-            NSLog(@"Phase Wrapper: Warning: Failed to set value of meta parameter %@ to %@. Value is out of its min/max range of [%@,%@] and will be clamped", parameterName, [NSNumber numberWithInt:intValue], [NSNumber numberWithInt:param.minimum],
-                  [NSNumber numberWithInt:param.maximum]);
-        }
-        
-        param.value = [NSNumber numberWithInt:intValue];
-        return YES;
-    }
-    else
-    {
-        NSLog(@"Phase Wrapper: Warning: PHASE API misuse, cannot set class %@ with value of type int.",
-              [soundEvent.metaParameters[parameterName] class]);
-        return NO;
-    }
-
-
-}
-
-- (int64_t)createMetaParameterWithName:(NSString*)name defaultDblValue:(double)defaultDblValue minimumValue:(double)minimumValue maximumValue:(double)maximumValue
-{
-    PHASENumberMetaParameterDefinition* param = [[PHASENumberMetaParameterDefinition alloc] initWithValue:defaultDblValue minimum:minimumValue maximum:maximumValue identifier:name];
-
-    if (param != nil)
-    {
-        const int64_t paramId = reinterpret_cast<int64_t>(param);
-        [mSoundEventMetaParameterDefinitions setObject:param forKey:[NSNumber numberWithLongLong:paramId]];
-        return paramId;
-    }
-    
-    return PHASEInvalidInstanceHandle;
-}
-
-- (double)getMetaParameterDblValueWithId:(int64_t)instanceId parameterName:(NSString*)parameterName
-{
-    PHASESoundEvent* soundEvent = mSoundEvents[[NSNumber numberWithLongLong:instanceId]];
-    if (soundEvent == nil)
-    {
-        NSLog(@"Phase Wrapper: Error: Failed to retrieve sound event associated with instance %@. Unable to get value for parameter %@", [NSNumber numberWithLongLong: instanceId], parameterName);
-        return 0;
-    }
-    
-    if (soundEvent.metaParameters[parameterName] == nil)
-    {
-        NSLog(@"Phase Wrapper: Error: Failed to retrieve meta parameter from sound event associated with instance %@. Unable to get value for parameter %@.", [NSNumber numberWithLongLong: instanceId], parameterName);
-        return 0;
-    }
-    
-    if ([soundEvent.metaParameters[parameterName] isKindOfClass:[PHASENumberMetaParameter class]])
-    {
-        return [soundEvent.metaParameters[parameterName].value doubleValue];
-    }
-    else
-    {
-        NSLog(@"Phase Wrapper: Warning: PHASE API misuse, cannot get class %@ with value of type int.",
-              [soundEvent.metaParameters[parameterName] class]);
-        return 0;
-    }
-}
-
-- (BOOL)setMetaParameterWithId:(int64_t)instanceId parameterName:(NSString*)parameterName doubleValue:(double)doubleValue
-{
-    PHASESoundEvent* soundEvent = mSoundEvents[[NSNumber numberWithLongLong:instanceId]];
-    if (soundEvent == nil || soundEvent.metaParameters[parameterName] == nil)
-    {
-        return NO;
-    }
-
-    if ([soundEvent.metaParameters[parameterName] isKindOfClass:[PHASENumberMetaParameter class]])
-    {
-        PHASENumberMetaParameter* param = (PHASENumberMetaParameter*)soundEvent.metaParameters[parameterName];
-        if (doubleValue < param.minimum || doubleValue > param.maximum)
-        {
-            NSLog(@"Phase Wrapper: Warning: Failed to set value of meta parameter %@ to %@. Value is out of its min/max range of [%@,%@] and will be clamped.", parameterName, [NSNumber numberWithDouble:doubleValue], [NSNumber numberWithDouble: param.minimum],
-                  [NSNumber numberWithDouble:param.maximum]);
-        }
-        
-        param.value = [NSNumber numberWithDouble:doubleValue];
-        return YES;
-    }
-    else
-    {
-        NSLog(@"Phase Wrapper: Warning: PHASE API misuse, cannot set class %@ with value of type double.",
-              [soundEvent.metaParameters[parameterName] class]);
-        return NO;
-    }
-}
-
-- (int64_t)createMetaParameterWithName:(NSString*)name defaultStrValue:(NSString*)defaultStrValue
-{
-    PHASEStringMetaParameterDefinition* param = [[PHASEStringMetaParameterDefinition alloc] initWithValue:defaultStrValue identifier:name];
-
-    if (param != nil)
-    {
-        const int64_t paramId = reinterpret_cast<int64_t>(param);
-        [mSoundEventMetaParameterDefinitions setObject:param forKey:[NSNumber numberWithLongLong:paramId]];
-        return paramId;
-    }
-    
-    return PHASEInvalidInstanceHandle;
-}
-
-- (NSString*)getMetaParameterStrValueWithId:(int64_t)instanceId parameterName:(NSString*)parameterName
-{
-    PHASESoundEvent* soundEvent = mSoundEvents[[NSNumber numberWithLongLong:instanceId]];
-    if (soundEvent == nil)
-    {
-        NSLog(@"Phase Wrapper: Error: Failed to retrieve sound event associated with instance %@. Unable to get value for parameter %@", [NSNumber numberWithLongLong: instanceId], parameterName);
-        return nil;
-    }
-    
-    if (soundEvent.metaParameters[parameterName] == nil)
-    {
-        NSLog(@"Phase Wrapper: Error: Failed to retrieve meta parameter from sound event associated with instance %@. Unable to get value for parameter %@.", [NSNumber numberWithLongLong: instanceId], parameterName);
-        return nil;
-    }
-    
-    if ([soundEvent.metaParameters[parameterName] isKindOfClass:[PHASEStringMetaParameter class]])
-    {
-        return soundEvent.metaParameters[parameterName].value;
-    }
-    else
-    {
-        NSLog(@"Phase Wrapper: Warning: PHASE API misuse, cannot get class %@ with value of type string.",
-              [soundEvent.metaParameters[parameterName] class]);
-        return nil;
-    }
-}
-
-- (BOOL)setMetaParameterWithId:(int64_t)instanceId parameterName:(NSString*)parameterName stringValue:(NSString*)stringValue;
-{
-    PHASESoundEvent* soundEvent = mSoundEvents[[NSNumber numberWithLongLong:instanceId]];
-    if (soundEvent == nil || soundEvent.metaParameters[parameterName] == nil)
-    {
-        return NO;
-    }
-
-    if ([soundEvent.metaParameters[parameterName] isKindOfClass:[PHASEStringMetaParameter class]])
-    {
-        soundEvent.metaParameters[parameterName].value = stringValue;
-        return YES;
-    }
-    else
-    {
-        NSLog(@"Phase Wrapper: Warning: PHASE API misuse, cannot set class %@ with value of type string.",
-              [soundEvent.metaParameters[parameterName] class]);
-        return NO;
-    }
-}
-
-- (void)destroyMetaParameterWithId:(int64_t)parameterId
-{
-    [mSoundEventMetaParameterDefinitions removeObjectForKey:[NSNumber numberWithLongLong:parameterId]];
-}
-
-- (BOOL)setMixerGainParameterOnMixerWithId:(int64_t)parameterId mixerId:(int64_t)mixerId
-{
-    PHASENumberMetaParameterDefinition* gainMetaParameter =
-      [mSoundEventMetaParameterDefinitions objectForKey:[NSNumber numberWithLongLong:parameterId]];
-    
-    if (gainMetaParameter == nil)
-    {
-        NSLog(@"Phase Wrapper: Error: Failed to retrieve parameter with id %@, unable to set the parameter on the mixer with id %@.",
-              [NSNumber numberWithLongLong:parameterId], [NSNumber numberWithLongLong:mixerId]);
-        return NO;
-    }
-    
-    // Find the mixer
-    PHASEMixerDefinition* mixer = [mSoundEventMixerDefinitions objectForKey:[NSNumber numberWithLongLong:mixerId]];
-    if (mixer == nil)
-    {
-        NSLog(@"Phase Wrapper: Error: Failed to retrieve mixer with id %@, unable to set parameter with id %@ on the mixer.",
-              [NSNumber numberWithLongLong:mixerId], [NSNumber numberWithLongLong:parameterId]);
-        return NO;
-    }
-        
-    mixer.gainMetaParameterDefinition = gainMetaParameter;
-    return YES;
-}
-
-- (int64_t)createMappedMetaParameterWithParameterId:(int64_t)parameterId envelopeParameters:(EnvelopeParameters)envelopeParameters
-{
-    // Create Envelope
-    NSMutableArray<PHASEEnvelopeSegment*>* envelopeSegments = [NSMutableArray new];
-    for (int i = 0; i < envelopeParameters.segmentCount; i++)
-    {
-        enum PHASECurveType type;
-        switch (envelopeParameters.envelopeSegments[i].curveType)
-        {
-            case EnvelopeCurveTypeLinear:
-                type = PHASECurveTypeLinear;
-                break;
-            case EnvelopeCurveTypeSquared:
-                type = PHASECurveTypeSquared;
-                break;
-            case EnvelopeCurveTypeInverseSquared:
-                type = PHASECurveTypeInverseSquared;
-                break;
-            case EnvelopeCurveTypeCubed:
-                type = PHASECurveTypeCubed;
-                break;
-            case EnvelopeCurveTypeInverseCubed:
-                type = PHASECurveTypeInverseCubed;
-                break;
-            case EnvelopeCurveTypeSine:
-                type = PHASECurveTypeSine;
-                break;
-            case EnvelopeCurveTypeInverseSine:
-                type = PHASECurveTypeInverseSine;
-                break;
-            case EnvelopeCurveTypeSigmoid:
-                type = PHASECurveTypeSigmoid;
-                break;
-            case EnvelopeCurveTypeInverseSigmoid:
-                type = PHASECurveTypeInverseSigmoid;
-                break;
-        }
-        PHASEEnvelopeSegment* segment = [[PHASEEnvelopeSegment alloc]
-          initWithEndPoint:simd_make_double2(envelopeParameters.envelopeSegments[i].x, envelopeParameters.envelopeSegments[i].y)
-                 curveType:type];
-        [envelopeSegments addObject:segment];
-    }
-    PHASEEnvelope* envelope = [[PHASEEnvelope alloc] initWithStartPoint:simd_make_double2(envelopeParameters.x, envelopeParameters.y)
-                                                               segments:envelopeSegments];
-
-    PHASENumberMetaParameterDefinition* metaParameter =
-      [mSoundEventMetaParameterDefinitions objectForKey:[NSNumber numberWithLongLong:parameterId]];
-    PHASEMappedMetaParameterDefinition* mappedMetaParameter =
-      [[PHASEMappedMetaParameterDefinition alloc] initWithInputMetaParameterDefinition:metaParameter envelope:envelope];
-
-    const int64_t mappedMetaParamId = reinterpret_cast<int64_t>(mappedMetaParameter);
-    [mSoundEventMetaParameterDefinitions setObject:mappedMetaParameter forKey:[NSNumber numberWithLongLong:mappedMetaParamId]];
-    return mappedMetaParamId;
-}
-
-- (void)destoryMappedMetaParameterWithId:(int64_t)parameterId
-{
-    [mSoundEventMetaParameterDefinitions removeObjectForKey:[NSNumber numberWithLongLong:parameterId]];
-}
-
-- (int64_t)createSoundEventSamplerNodeWithAsset:(NSString*)assetName
-                                        mixerId:(int64_t)mixerId
-                                rateParameterId:(int64_t)rateParameterId
-                                        looping:(BOOL)looping
-                                calibrationMode:(CalibrationMode)calibrationMode
-                                          level:(double)level
-{
-    // Find the mixer
-    PHASEMixerDefinition* mixer = [mSoundEventMixerDefinitions objectForKey:[NSNumber numberWithLongLong:mixerId]];
-    if (mixer == nil)
-    {
-        [NSException raise:@"Mixer invalid" format:@"Failed to create sampler node."];
-    }
-
-    // Create sampler
-    PHASESamplerNodeDefinition* sampler = [[PHASESamplerNodeDefinition alloc] initWithSoundAssetIdentifier:assetName
-                                                                                           mixerDefinition:mixer];
-    sampler.rate = 1;
-    sampler.cullOption = PHASECullOptionSleepWakeAtRealtimeOffset;
-    sampler.playbackMode = looping ? PHASEPlaybackModeLooping : PHASEPlaybackModeOneShot;
-
-    PHASECalibrationMode outCalibrationMode;
-    switch (calibrationMode)
-    {
-        case CalibrationModeNone:
-            outCalibrationMode = PHASECalibrationModeNone;
-            break;
-        case CalibrationModeAbsoluteSpl:
-            outCalibrationMode = PHASECalibrationModeAbsoluteSpl;
-            break;
-        case CalibrationModeRelativeSpl:
-            outCalibrationMode = PHASECalibrationModeRelativeSpl;
-            break;
-    }
-    [sampler setCalibrationMode:outCalibrationMode level:level];
-
-    const int64_t samplerId = reinterpret_cast<int64_t>(sampler);
-    if (rateParameterId != PHASEInvalidInstanceHandle)
-    {
-        PHASENumberMetaParameterDefinition* rateMetaParameter =
-          [mSoundEventMetaParameterDefinitions objectForKey:[NSNumber numberWithLongLong:rateParameterId]];
-        if (rateMetaParameter == nil)
-        {
-            NSLog(@"Phase Wrapper: Error: Failed to retrieve rate parameter with id %@, unable to set the parameter on the sampler with id %@.",
-                  [NSNumber numberWithLongLong:rateParameterId], [NSNumber numberWithLongLong: samplerId]);
-        }
-        else
-        {
-            sampler.rate = [rateMetaParameter.value floatValue];
-            sampler.rateMetaParameterDefinition = rateMetaParameter;
-        }
-    }
-    
-    [mSoundEventNodeDefinitions setObject:sampler forKey:[NSNumber numberWithLongLong:samplerId]];
-    return samplerId;
-}
-
-- (int64_t)createSoundEventPullStreamNodeWithAsset:(NSString*)assetName
-                                           mixerId:(int64_t)mixerId
-                                            format:(AVAudioFormat*)format
-                                   calibrationMode:(CalibrationMode)calibrationMode
-                                             level:(double)level
-{
-    if (@available(macOS 15.0, iOS 18.0, tvOS 18.0, visionOS 2.0, *)) {
-        // Find the mixer
-        PHASEMixerDefinition* mixer = [mSoundEventMixerDefinitions objectForKey:[NSNumber numberWithLongLong:mixerId]];
-        if (mixer == nil)
-        {
-            [NSException raise:@"Mixer invalid" format:@"Failed to create pull stream node."];
-        }
-
-        // Create the pull stream
-        PHASEPullStreamNodeDefinition* pullStream = [[PHASEPullStreamNodeDefinition alloc] initWithMixerDefinition:mixer format:format identifier:assetName];
-        pullStream.rate = 1;
-
-        PHASECalibrationMode outCalibrationMode;
-        switch (calibrationMode)
-        {
-            case CalibrationModeNone:
-                outCalibrationMode = PHASECalibrationModeNone;
-                break;
-            case CalibrationModeAbsoluteSpl:
-                outCalibrationMode = PHASECalibrationModeAbsoluteSpl;
-                break;
-            case CalibrationModeRelativeSpl:
-                outCalibrationMode = PHASECalibrationModeRelativeSpl;
-                break;
-        }
-        [pullStream setCalibrationMode:outCalibrationMode level:level];
-
-        const int64_t pullStreamId = reinterpret_cast<int64_t>(pullStream);
-        [mSoundEventNodeDefinitions setObject:pullStream forKey:[NSNumber numberWithLongLong:pullStreamId]];
-        return pullStreamId;
-    }
-    else
-    {
-        [NSException raise:@"Pull stream unavailable" format:@"Pull stream is only available macOS 15.0, iOS 18.0, tvOS 18.0 and visionOS 2.0 and higher."];
-    }
-    return PHASEInvalidInstanceHandle;
-}
-
-- (int64_t)createSoundEventSwitchNodeWithParameter:(int64_t)parameterId switchEntries:(NSDictionary*)switchEntries
-{
-    PHASEStringMetaParameterDefinition* param =
-      [mSoundEventMetaParameterDefinitions objectForKey:[NSNumber numberWithLongLong:parameterId]];
-    if (param == nil)
-    {
-        [NSException raise:@"Parameter invalid" format:@"Failed to find switch parameter."];
-    }
-
-    PHASESwitchNodeDefinition* switchNode = [[PHASESwitchNodeDefinition alloc] initWithSwitchMetaParameterDefinition:param];
-    if (switchNode == nil)
-    {
-        [NSException raise:@"Switch create failed" format:@"Failed to create switch node."];
-    }
-
-    for (id entry in switchEntries)
-    {
-        PHASESoundEventNodeDefinition* node = [mSoundEventNodeDefinitions objectForKey:[NSNumber numberWithLongLong:[entry longLongValue]]];
-        if (node == nil)
-        {
-            [NSException raise:@"Switch create failed" format:@"Failed to create switch node."];
-        }
-        [switchNode addSubtree:node switchValue:[switchEntries objectForKey:entry]];
-    }
-
-    const int64_t switchId = reinterpret_cast<int64_t>(switchNode);
-    [mSoundEventNodeDefinitions setObject:switchNode forKey:[NSNumber numberWithLongLong:switchId]];
-    return switchId;
-}
-
-- (int64_t)createSoundEventRandomNodeWithEntries:(NSDictionary*)randomEntries uniqueSelectionQueueLength:(int64_t)uniqueSelectionQueueLength
-{
-    PHASERandomNodeDefinition* randomNode = [[PHASERandomNodeDefinition alloc] init];
-    if (randomNode == nil)
-    {
-        [NSException raise:@"Random create failed" format:@"Failed to create random node."];
-    }
-
-    for (id entry in randomEntries)
-    {
-        PHASERandomNodeDefinition* node = [mSoundEventNodeDefinitions objectForKey:[NSNumber numberWithLongLong:[entry longLongValue]]];
-        if (node == nil)
-        {
-            [NSException raise:@"Random create failed" format:@"Failed to create random node."];
-        }
-        NSNumber* weight = [randomEntries objectForKey:entry];
-        [randomNode addSubtree:node weight:weight];
-    }
-    
-    randomNode.uniqueSelectionQueueLength = uniqueSelectionQueueLength;
-
-    const int64_t randomId = reinterpret_cast<int64_t>(randomNode);
-    [mSoundEventNodeDefinitions setObject:randomNode forKey:[NSNumber numberWithLongLong:randomId]];
-    return randomId;
-}
-
-- (int64_t)createSoundEventBlendNodeWithParameter:(int64_t)parameterId
-                                      blendRanges:(BlendNodeEntry*)blendRanges
-                                        numRanges:(uint32_t)numRanges
-                             useAutoDistanceBlend:(bool)useAutoDistanceBlend
-{
-    PHASEBlendNodeDefinition* blendNode = nil;
-    if (useAutoDistanceBlend)
-    {
-        PHASESpatialMixerDefinition* mixer = [mSoundEventMixerDefinitions objectForKey:[NSNumber numberWithLongLong:parameterId]];
-
-        if (mixer == nil)
-        {
-            [NSException raise:@"Mixer invalid" format:@"Failed to find mixer for auto distance blending."];
-        }
-
-        blendNode = [[PHASEBlendNodeDefinition alloc] initDistanceBlendWithSpatialMixerDefinition:mixer];
-        if (blendNode == nil)
-        {
-            [NSException raise:@"Blend create failed" format:@"Failed to create blend node."];
-        }
-    }
-    else
-    {
-        PHASENumberMetaParameterDefinition* param =
-          [mSoundEventMetaParameterDefinitions objectForKey:[NSNumber numberWithLongLong:parameterId]];
-        if (param == nil)
-        {
-            [NSException raise:@"Parameter invalid" format:@"Failed to find blend parameter."];
-        }
-
-        blendNode = [[PHASEBlendNodeDefinition alloc] initWithBlendMetaParameterDefinition:param];
-        if (blendNode == nil)
-        {
-            [NSException raise:@"Blend create failed" format:@"Failed to create blend node."];
-        }
-    }
-
-    for (int rangeIdx = 0; rangeIdx < numRanges; ++rangeIdx)
-    {
-        const bool isLeftRange = (rangeIdx == 0);
-        const bool isRightRange = (rangeIdx == (numRanges - 1));
-
-        NSNumber* rangeNodeId = [NSNumber numberWithLongLong:blendRanges[rangeIdx].nodeId];
-        PHASESoundEventNodeDefinition* rangeNode = [mSoundEventNodeDefinitions objectForKey:rangeNodeId];
-        if (rangeNode == nil)
-        {
-            [NSException raise:@"Blend range create failed" format:@"Failed to create blend range node."];
-        }
-
-        if (isLeftRange)
-        {
-            [blendNode addRangeForInputValuesBelow:blendRanges[rangeIdx].highValue
-                                   fullGainAtValue:blendRanges[rangeIdx].fullGainAtHigh
-                                     fadeCurveType:PHASECurveTypeLinear
-                                           subtree:rangeNode];
-        }
-        else if (isRightRange)
-        {
-            [blendNode addRangeForInputValuesAbove:blendRanges[rangeIdx].lowValue
-                                   fullGainAtValue:blendRanges[rangeIdx].fullGainAtLow
-                                     fadeCurveType:PHASECurveTypeLinear
-                                           subtree:rangeNode];
-        }
-        else
-        {
-            [blendNode addRangeForInputValuesBetween:blendRanges[rangeIdx].lowValue
-                                           highValue:blendRanges[rangeIdx].fullGainAtHigh
-                                  fullGainAtLowValue:blendRanges[rangeIdx].fullGainAtLow
-                                 fullGainAtHighValue:blendRanges[rangeIdx].highValue
-                                    lowFadeCurveType:PHASECurveTypeLinear
-                                   highFadeCurveType:PHASECurveTypeLinear
-                                             subtree:rangeNode];
-        }
-    }
-
-    const int64_t blendId = reinterpret_cast<int64_t>(blendNode);
-    [mSoundEventNodeDefinitions setObject:blendNode forKey:[NSNumber numberWithLongLong:blendId]];
-    return blendId;
-}
-
-- (int64_t)createSoundEventContainerNodeWithChild:(int64_t*)childIds numChildren:(uint32_t)numChildren
-{
-    if (childIds == nil)
-    {
-        [NSException raise:@"child invalid" format:@"Failed to create Container Node with nil childIds."];
-    }
-    if (numChildren <= 0)
-    {
-        [NSException raise:@"number of children invalid" format:@"Failed to create Container Node with invalid numChildren."];
-    }
-    PHASEContainerNodeDefinition* containerNode = [[PHASEContainerNodeDefinition alloc] init];
-    for (int i = 0; i < numChildren; i++)
-    {
-        NSNumber* nodeId = [NSNumber numberWithLongLong:childIds[i]];
-        PHASESoundEventNodeDefinition* child = [mSoundEventNodeDefinitions objectForKey:nodeId];
-        [containerNode addSubtree:child];
-    }
-    const int64_t containerId = reinterpret_cast<int64_t>(containerNode);
-    [mSoundEventNodeDefinitions setObject:containerNode forKey:[NSNumber numberWithLongLong:containerId]];
-    return containerId;
-}
-
-- (void)destroySoundEventNodeWithId:(int64_t)nodeId
-{
-    [mSoundEventNodeDefinitions removeObjectForKey:[NSNumber numberWithLongLong:nodeId]];
-}
-
-- (BOOL)registerSoundEventWithName:(NSString*)name rootNodeId:(int64_t)rootNodeId
-{
-    // Create a sound event definition with the sampler node
-    PHASESoundEventNodeDefinition* rootNode = [mSoundEventNodeDefinitions objectForKey:[NSNumber numberWithLongLong:rootNodeId]];
-    if (rootNode == nil)
-    {
-        NSLog(@"Phase Wrapper: Root node not found.");
-        return NO;
-    }
-
-    // Register sound event
-    NSError* error = nil;
-    [mEngine.assetRegistry registerSoundEventAssetWithRootNode:rootNode identifier:name error:&error];
-    if (error)
-    {
-        NSLog(@"Phase Wrapper: Failed to register sound event with error %@.", error);
-        return NO;
-    }
-
-    return YES;
-}
-
-- (void)unregisterSoundEventWithName:(NSString*)name
-{
-    [mEngine.assetRegistry unregisterAssetWithIdentifier:name
-                                              completion:^(bool success) {
-                                                if (!success)
-                                                {
-                                                    NSLog(@"Phase Wrapper: Failed to unregister SoundEvent with name: %@", name);
-                                                }
-                                              }];
-}
-
-- (int64_t)playSoundEventWithName:(NSString*)name
-                      sourceId:(int64_t)sourceId
-                      mixerIds:(int64_t*)mixerIds
-                     numMixers:(int64_t)numMixers
-                    streamName:(nullable NSString*)streamName
-                   renderBlock:(nullable PHASEPullStreamRenderBlock)renderBlock
-             completionHandlerBlock:(void (^_Nullable)(PHASESoundEventStartHandlerReason reason, int64_t sourceId, int64_t soundEventId))completionHandlerBlock
-{
-    PHASESource* source = [mSources objectForKey:[NSNumber numberWithLongLong:sourceId]];
-    if (source == nil)
-    {
-        [NSException raise:@"Source invalid" format:@"Failed to find PHASE Source to play sound event on."];
-    }
-
-    PHASEMixerParameters* outMixerParameters = [[PHASEMixerParameters alloc] init];
-    for (int i = 0; i < numMixers; i++)
-    {
-        PHASEMixerDefinition* mixer = [mSoundEventMixerDefinitions objectForKey:[NSNumber numberWithLongLong:mixerIds[i]]];
-        if ([mixer isKindOfClass:[PHASESpatialMixerDefinition class]])
-        {
-            [outMixerParameters addSpatialMixerParametersWithIdentifier:mixer.identifier
-                                                                 source:[mSources objectForKey:[NSNumber numberWithLongLong:sourceId]]
-                                                               listener:mListener];
-        }
-        else if ([mixer isKindOfClass:[PHASEAmbientMixerDefinition class]])
-        {
-            [outMixerParameters addAmbientMixerParametersWithIdentifier:mixer.identifier listener:mListener];
-        }
-    }
-
-    PHASESoundEvent* soundEvent = nil;
-    NSError* error = nil;
-    if (numMixers == 0)
-    {
-        soundEvent = [[PHASESoundEvent alloc] initWithEngine:mEngine assetIdentifier:name error:&error];
-    }
-    else
-    {
-        soundEvent = [[PHASESoundEvent alloc] initWithEngine:mEngine assetIdentifier:name mixerParameters:outMixerParameters error:&error];
-    }
-    if (error != nil)
-    {
-        NSLog(@"Phase Wrapper: Error creating sound event: %@", name);
-        NSLog(@"%@", error);
-    }
-    if (soundEvent == nil)
-    {
-        [NSException raise:@"Sound event invalid." format:@"Failed to create sound event from sound event."];
-    }
-    const int64_t soundEventId = reinterpret_cast<int64_t>(soundEvent);
-   
-    if (nil != streamName && nil != renderBlock)
-    {
-        if (@available(macOS 15.0, iOS 18.0, tvOS 18.0, visionOS 2.0, *)) {
-            soundEvent.pullStreamNodes[streamName].renderBlock = renderBlock;
-        } else {
-<<<<<<< HEAD
-            NSLog(@"Pull Stream is only available on macOS 15.0, iOS 18.0, tvOS 18.0 and visionOS 2.0 and higher.");
-=======
-            NSLog(@"Phase Wrapper: Pull Stream is only available on macOS 15.0, iOS 18.0, tvOS 18.0 and visionOS 2.0 and higher.");
->>>>>>> 731b6972
-            return PHASEInvalidInstanceHandle;
-        }
-    }
-    
-    [soundEvent startWithCompletion:^(PHASESoundEventStartHandlerReason reason) {
-      @synchronized(self->mSoundEvents)
-      {
-          if (completionHandlerBlock != nil)
-          {
-              completionHandlerBlock(reason, sourceId, soundEventId);
-          }
-          [self->mSoundEvents removeObjectForKey:[NSNumber numberWithLongLong:soundEventId]];
-
-          // Decrement the number of events referencing the sound event asset
-          self->mActiveSoundEventAssets[name] = [NSNumber numberWithInt:self->mActiveSoundEventAssets[name].intValue - 1];
-      }
-    }];
-    @synchronized(mSoundEvents)
-    {
-        [mSoundEvents setObject:soundEvent forKey:[NSNumber numberWithLongLong:soundEventId]];
-
-        // Increment the number of events referencing the sound event asset
-        mActiveSoundEventAssets[name] = [NSNumber numberWithInt:mActiveSoundEventAssets[name].intValue + 1];
-    }
-
-    return soundEventId;
-}
-
-- (BOOL)stopSoundEventWithId:(int64_t)instanceId
-{
-    PHASESoundEvent* soundEvent = mSoundEvents[[NSNumber numberWithLongLong:instanceId]];
-    if (soundEvent == nil)
-    {
-        return NO;
-    }
-
-    [soundEvent stopAndInvalidate];
-    return YES;
-}
-
-- (BOOL)start
-{
-    // Start the engine
-    NSError* startErrorRef = [NSError alloc];
-    BOOL startErrorRet = [mEngine startAndReturnError:&startErrorRef];
-    if (!startErrorRet)
-    {
-        NSLog(@"Phase Wrapper: Failed to start PHASEEngine with error %@.", startErrorRef);
-    }
-
-    return startErrorRet;
-}
-
-- (void)pause
-{
-    [mEngine pause];
-}
-
-- (void)stop
-{
-    [mEngine stop];
-}
-
-- (void)update
-{
-    [mEngine update];
-}
-
-NS_HEADER_AUDIT_END(nullability)
-
-@end
+//
+//  PHASEWrapper.mm
+//  AudioPluginPHASE
+//
+//  Copyright © 2021 Apple Inc. All rights reserved.
+//
+
+#import <PHASE/PHASE.h>
+#import <PHASE/PHASEDistanceModel.h>
+
+#include "PHASEWrapper.h"
+#include <mutex>
+
+// For UI application background notifications
+#if !TARGET_OS_OSX
+#include <UIKit/UIApplication.h>
+#endif //!TARGET_OS_OSX
+
+NS_HEADER_AUDIT_BEGIN(nullability)
+
+@interface PHASEEngineWrapper () {
+    PHASEEngine* mEngine;
+    PHASEListener* mListener;
+    NSMutableDictionary<NSNumber*, PHASESource*>* mSources;
+    NSMutableDictionary<NSNumber*, PHASEOccluder*>* mOccluders;
+    NSMutableDictionary<NSNumber*, PHASESoundEvent*>* mSoundEvents;
+    NSMutableDictionary<NSNumber*, PHASESoundEvent*>* mSuspendedSoundEvents;
+    NSMutableDictionary<NSString*, PHASEMaterial*>* mMaterials;
+    
+    // Keep track of the number of sound events playing an sound event asset
+    // For destruction purposes
+    NSMutableDictionary<NSString*, NSNumber*>* mActiveSoundEventAssets;
+
+    // For sound event programatic creation
+    NSMutableDictionary* mSoundEventNodeDefinitions;
+    NSMutableDictionary* mSoundEventMixerDefinitions;
+    NSMutableDictionary* mSoundEventMetaParameterDefinitions;
+    NSMutableDictionary* mSoundEventMappedMetaParameterDefinitions;
+}
+
+@end
+
+@implementation PHASEEngineWrapper : NSObject
+
++ (id)sharedInstance
+{
+    static PHASEEngineWrapper* wrapper = nil;
+    static std::once_flag onceFlag;
+    std::call_once(onceFlag, [&self]() { wrapper = [[self alloc] init]; });
+    return wrapper;
+}
+
+- (BOOL)isInitialized
+{
+    return (nil != mEngine && nil != mListener && mEngine.renderingState == PHASERenderingStateStarted);
+}
+
+#if !TARGET_OS_OSX
+- (void)pauseSoundEvents
+{
+    NSLog(@"Phase Wrapper: Suspending sound events after application resign active notification");
+    @synchronized(self->mSoundEvents)
+    {
+        // Go through all sound events and suspend / pause the ones that are playing.
+        for(id key in self->mSoundEvents)
+        {
+            PHASESoundEvent* soundevent = [self->mSoundEvents objectForKey:key];
+            if ([soundevent renderingState] == PHASERenderingStateStarted)
+            {
+                [soundevent pause];
+                self->mSuspendedSoundEvents[key] = soundevent;
+            }
+            
+        }
+    }
+}
+
+- (void)resumeSoundEvents {
+    NSLog(@"Phase Wrapper: Resuming sound events after application active notification");
+    @synchronized(self->mSoundEvents)
+    {
+        // Go through all sound events and resume the ones that were suspended.
+        for(id key in self->mSuspendedSoundEvents)
+        {
+            PHASESoundEvent* soundevent = [self->mSuspendedSoundEvents objectForKey:key];
+            [soundevent resume];
+        }
+        
+        // Remove all suspended sound events
+        [self->mSuspendedSoundEvents removeAllObjects];
+    }
+}
+
+- (void)setupAudioSession
+{
+    NSError* error = nil;
+    
+    // Configure the audio session
+    AVAudioSession *sessionInstance = [AVAudioSession sharedInstance];
+    
+    // set the session category to ambient (implicitly sets the session to mix with others)
+    bool success = [sessionInstance setCategory:AVAudioSessionCategoryAmbient mode:AVAudioSessionModeDefault options:AVAudioSessionCategoryOptionMixWithOthers error:&error];
+    if (!success)
+    {
+        NSLog(@"Phase Wrapper: Error setting AVAudioSession category! %@\n", [error localizedDescription]);
+    }
+     
+    // add AVAudioSession interruption handler
+    [[NSNotificationCenter defaultCenter] addObserver:self
+                                             selector:@selector(handleAudioSessionInterruption:)
+                                                 name:AVAudioSessionInterruptionNotification
+                                               object:sessionInstance];
+    
+    // add handler when application goes to the background
+    [[NSNotificationCenter defaultCenter] addObserverForName:UIApplicationWillResignActiveNotification object:nil queue:nil usingBlock:^(NSNotification *notification)
+     {
+        [[AVAudioSession sharedInstance] setActive:FALSE error:nil];
+        [self pauseSoundEvents];
+    }];
+         
+    // add handler when application returns from the background
+    [[NSNotificationCenter defaultCenter] addObserverForName:UIApplicationDidBecomeActiveNotification object:nil queue:nil usingBlock:^(NSNotification *notification)
+     {
+        [[AVAudioSession sharedInstance] setActive:TRUE error:nil];
+        [self resumeSoundEvents];
+    }];
+    
+    // On visionOS the system automatically virtualizes the output from the window anchor so disable that behavior here.
+    // Note: This plugin currently only supports fully immersive visionOS scenes.
+    
+#if TARGET_OS_VISION
+    [sessionInstance setIntendedSpatialExperience:AVAudioSessionSpatialExperienceBypassed options:nil error:nil];
+#endif
+    
+    // activate the audio session
+    success = [sessionInstance setActive:YES error:&error];
+    if (!success) NSLog(@"Phase Wrapper: Error setting session active! %@\n", [error localizedDescription]);
+}
+
+- (void)handleAudioSessionInterruption:(NSNotification *)notification
+{
+    UInt8 interruptionType = [[notification.userInfo valueForKey:AVAudioSessionInterruptionTypeKey] intValue];
+    
+    NSLog(@"Phase Wrapper: Session interrupted > --- %s ---\n", interruptionType == AVAudioSessionInterruptionTypeBegan ? "Begin Interruption" : "End Interruption");
+
+    if (interruptionType == AVAudioSessionInterruptionTypeBegan)
+    {
+        [self pauseSoundEvents];
+    }
+    
+    if (interruptionType == AVAudioSessionInterruptionTypeEnded)
+    {
+        NSError *error;
+        bool success = [[AVAudioSession sharedInstance] setActive:YES error:&error];
+        if (!success)
+        {
+            NSLog(@"Phase Wrapper: AVAudioSession set active failed with error: %@", [error localizedDescription]);
+        }
+        else
+        {
+            [self resumeSoundEvents];
+        }
+    }
+}
+#endif // !TARGET_OS_OSX
+
+- (id)init
+{
+    if (self = [super init])
+    {
+#if !TARGET_OS_MAC
+        // Setup the audio session
+        [self setupAudioSession];
+#endif // !TARGET_OS_MAC
+        
+        // Create engine
+#if TARGET_OS_VISION
+        if (@available(visionOS 26, *))
+        {
+            mEngine = [[PHASEEngine alloc] initWithUpdateMode:PHASEUpdateModeManual renderingMode:PHASERenderingModeClient];
+        }
+        else
+#endif
+        {
+            mEngine = [[PHASEEngine alloc] initWithUpdateMode:PHASEUpdateModeManual];
+        }
+
+        // Create sources dictionary
+        mSources = [[NSMutableDictionary<NSNumber*, PHASESource*> alloc] init];
+
+        // Create occluders dictionary
+        mOccluders = [[NSMutableDictionary<NSNumber*, PHASEOccluder*> alloc] init];
+
+        // Create sound events dictionary
+        mSoundEvents = [[NSMutableDictionary<NSNumber*, PHASESoundEvent*> alloc] init];
+        
+        // Create suspended sound events array
+        mSuspendedSoundEvents = [[NSMutableDictionary<NSNumber*, PHASESoundEvent*> alloc] init];
+        
+        // Create materials dictionary
+        mMaterials = [[NSMutableDictionary<NSString*, PHASEMaterial*> alloc] init];
+
+        // Creeate active sound event assets tracker dictionary
+        mActiveSoundEventAssets = [[NSMutableDictionary<NSString*, NSNumber*> alloc] init];
+
+        // Create sound event nodes dictionary
+        mSoundEventNodeDefinitions = [[NSMutableDictionary alloc] init];
+
+        // Create sound event meta parameters dictionary
+        mSoundEventMetaParameterDefinitions = [[NSMutableDictionary alloc] init];
+
+        // Create mapped meta parameters dictionary
+        mSoundEventMappedMetaParameterDefinitions = [[NSMutableDictionary alloc] init];
+
+        // Create mixeres dictionary
+        mSoundEventMixerDefinitions = [[NSMutableDictionary alloc] init];
+
+        // Set default preset
+        [mEngine setDefaultReverbPreset:PHASEReverbPresetMediumRoom];
+        
+        [self createListener];
+     
+        // On visionOS the default spatialization mode is channels since the system will auto virtualize the output.
+        // We've configured the audio session to bypass system spatialization so we can set the mode to binaural.
+#if TARGET_OS_VISION
+        [mEngine setOutputSpatializationMode:PHASESpatializationModeAlwaysUseBinaural];
+#endif
+        
+        NSLog(@"Phase Wrapper: Engine created successfully.");
+        return self;
+    }
+
+    return nil;
+}
+
+- (BOOL)createListener
+{
+    if (mListener != nil)
+    {
+        NSLog(@"Phase Wrapper: Listener already exists.");
+        return YES;
+    }
+
+    // Create the listener object
+    mListener = [[PHASEListener alloc] initWithEngine:mEngine];
+    if (mListener == nil)
+    {
+        NSLog(@"Phase Wrapper: Failed to create Listener.");
+        return NO;
+    }
+
+    NSError* errorRef = [NSError alloc];
+    const BOOL result = [mEngine.rootObject addChild:mListener error:&errorRef];
+    if (!result)
+    {
+        NSLog(@"Phase Wrapper: Failed to add listener to the scene %@.", errorRef);
+        return NO;
+    }
+
+    NSLog(@"Phase Wrapper: Listener created successfully.");
+    return YES;
+}
+
+- (BOOL)setListenerTransform:(simd_float4x4)listenerTransform
+{
+#if !TARGET_OS_VISION
+    if (mListener == nil)
+    {
+        NSLog(@"Phase Wrapper: Listener does not exist.");
+        return NO;
+    }
+
+    mListener.transform = listenerTransform;
+#endif //!TARGET_OS_VISION
+    
+    return YES;
+}
+
+- (BOOL)setListenerGain:(double)listenerGain
+{
+#if !TARGET_OS_VISION
+    if (mListener == nil)
+    {
+        NSLog(@"Phase Wrapper: Listener does not exist.");
+        return NO;
+    }
+
+    mListener.gain = listenerGain;
+#endif //!TARGET_OS_VISION
+    
+    return YES;
+}
+
+- (double)getListenerGain
+{
+    if (mListener == nil)
+    {
+        NSLog(@"Phase Wrapper: Listener does not exist.");
+        return 0.f;
+    }
+
+    return mListener.gain;
+}
+
+- (BOOL)setListenerHeadTracking:(BOOL)headTrackingEnabled
+{
+    if (mListener == nil)
+    {
+        NSLog(@"Phase Wrapper: Listener does not exist.");
+        return false;
+    }
+    
+#if !TARGET_OS_VISION
+    if (@available(macOS 15.0, iOS 18.0, tvOS 18.0, *)) {
+        if (headTrackingEnabled)
+        {
+            mListener.automaticHeadTrackingFlags = PHASEAutomaticHeadTrackingFlagOrientation;
+        }
+        else
+        {
+            mListener.automaticHeadTrackingFlags = 0;
+        }
+        
+        return true;
+    }
+#endif
+    
+    NSLog(@"Phase Wrapper: Listener head-tracking is only available as of MacOS 15.0, iOS 18.0, tvOS 18.0");
+    return false;
+}
+
+- (BOOL)destroyListener
+{
+    if (mListener == nil)
+    {
+        NSLog(@"Phase Wrapper: Listener does not exist.");
+        return NO;
+    }
+
+    // Remove from the hierarchy
+    [mEngine.rootObject removeChild:mListener];
+
+    mListener = nil;
+
+    NSLog(@"Phase Wrapper: Listener destroyed successfully.");
+    return YES;
+}
+
+- (int64_t)createSourceWithMesh:(MDLMesh*)mesh
+{
+    // Create the shape
+    PHASEShape* shape = [[PHASEShape alloc] initWithEngine:mEngine mesh:mesh];
+    if (!shape)
+    {
+        [NSException raise:@"Node invalid" format:@"Failed to create shape."];
+    }
+
+    // Create the source object
+    PHASESource* source = [[PHASESource alloc] initWithEngine:mEngine shapes:@[ shape ]];
+    if (source == nil)
+    {
+        [NSException raise:@"Source invalid" format:@"Failed to create source."];
+    }
+
+    NSError* errorRef = [NSError alloc];
+    const BOOL result = [mEngine.rootObject addChild:source error:&errorRef];
+    if (!result)
+    {
+        [NSException raise:@"Adding child error" format:@"Failed to add object to scene."];
+    }
+
+    const int64_t sourceId = reinterpret_cast<int64_t>(source);
+    [mSources setObject:source forKey:[NSNumber numberWithLongLong:sourceId]];
+
+    return sourceId;
+}
+
+- (int64_t)createSource
+{
+    PHASESource* source = [[PHASESource alloc] initWithEngine:mEngine];
+    if (source == nil)
+    {
+        [NSException raise:@"Source invalid" format:@"Failed to create source."];
+    }
+
+    NSError* errorRef = [NSError alloc];
+    const BOOL result = [mEngine.rootObject addChild:source error:&errorRef];
+    if (!result)
+    {
+        [NSException raise:@"Adding child error" format:@"Failed to add object to scene."];
+    }
+
+    const int64_t sourceId = reinterpret_cast<int64_t>(source);
+    [mSources setObject:source forKey:[NSNumber numberWithLongLong:sourceId]];
+
+    return sourceId;
+}
+
+- (BOOL)setSourceTransformWithId:(int64_t)sourceId transform:(simd_float4x4)transform
+{
+    PHASESource* source = [mSources objectForKey:[NSNumber numberWithLongLong:sourceId]];
+    if (source == nil)
+    {
+        NSLog(@"Phase Wrapper: Failed to find PHASE Source to set transform on.");
+        return NO;
+    }
+
+    source.transform = transform;
+    return YES;
+}
+
+- (BOOL)setSourceGainWithId:(int64_t)sourceId sourceGain:(double)sourceGain
+{
+    PHASESource* source = [mSources objectForKey:[NSNumber numberWithLongLong:sourceId]];
+    if (source == nil)
+    {
+        NSLog(@"Phase Wrapper: Failed to find PHASE Source to set gain on.");
+        return NO;
+    }
+    
+    source.gain = sourceGain;
+    return YES;
+}
+
+- (double)getSourceGainWithId:(int64_t)sourceId
+{
+    PHASESource* source = [mSources objectForKey:[NSNumber numberWithLongLong:sourceId]];
+    if (source == nil)
+    {
+        NSLog(@"Phase Wrapper: Failed to find PHASE Source to get gain for.");
+        return 0.f;
+    }
+    
+    return source.gain;
+}
+
+- (void)destroySourceWithId:(int64_t)sourceId
+{
+    PHASESource* source = [mSources objectForKey:[NSNumber numberWithLongLong:sourceId]];
+    if (source != nil)
+    {
+        // Remove from the hierarchy
+        [mEngine.rootObject removeChild:source];
+
+        [mSources removeObjectForKey:[NSNumber numberWithLongLong:sourceId]];
+
+        source = nil;
+    }
+}
+
+- (int64_t)createOccluderWithMesh:(MDLMesh*)mesh
+{
+    // Create the source node
+    PHASEShape* shape = [[PHASEShape alloc] initWithEngine:mEngine mesh:mesh];
+    if (!shape)
+    {
+        [NSException raise:@"Node invalid" format:@"Failed to create shape."];
+    }
+
+    // Create the source object
+    PHASEOccluder* occluder = [[PHASEOccluder alloc] initWithEngine:mEngine shapes:@[ shape ]];
+    if (occluder == nil)
+    {
+        [NSException raise:@"Occluder invalid" format:@"Failed to create occluder."];
+    }
+
+    NSError* errorRef = [NSError alloc];
+    const BOOL result = [mEngine.rootObject addChild:occluder error:&errorRef];
+    if (!result)
+    {
+        [NSException raise:@"Adding child error" format:@"Failed to add object to scene."];
+    }
+
+    const int64_t occluderId = reinterpret_cast<int64_t>(occluder);
+    [mOccluders setObject:occluder forKey:[NSNumber numberWithLongLong:occluderId]];
+
+    return occluderId;
+}
+
+- (BOOL)setOccluderTransformWithId:(int64_t)occluderId transform:(simd_float4x4)transform
+{
+    PHASEOccluder* occluder = [mOccluders objectForKey:[NSNumber numberWithLongLong:occluderId]];
+    if (occluder == nil)
+    {
+        return NO;
+    }
+
+    occluder.transform = transform;
+    return YES;
+}
+
+- (BOOL)setOccluderMaterialWithId:(int64_t)occluderId materialName:(NSString*)materialName
+{
+    PHASEOccluder* occluder = [mOccluders objectForKey:[NSNumber numberWithLongLong:occluderId]];
+    if (occluder == nil)
+    {
+        return NO;
+    }
+
+    // Set the material on the occluder
+    auto shapeElements = occluder.shapes[0].elements;
+    for (PHASEShapeElement* element : shapeElements)
+    {
+        element.material = [mMaterials objectForKey:materialName];
+    }
+
+    return YES;
+}
+
+- (void)destroyOccluderWithId:(int64_t)occluderId
+{
+    PHASEOccluder* occluder = [mOccluders objectForKey:[NSNumber numberWithLongLong:occluderId]];
+    if (occluder != nil)
+    {
+        // Remove from the hierarchy
+        [mEngine.rootObject removeChild:occluder];
+
+        [mOccluders removeObjectForKey:[NSNumber numberWithLongLong:occluderId]];
+
+        occluder = nil;
+    }
+}
+
+- (BOOL)createMaterialWithName:(NSString*)name preset:(MaterialPreset)preset
+{
+    PHASEMaterialPreset phasePreset;
+    switch (preset)
+    {
+        case MaterialPresetCardboard:
+            phasePreset = PHASEMaterialPresetCardboard;
+            break;
+        case MaterialPresetGlass:
+            phasePreset = PHASEMaterialPresetGlass;
+            break;
+        case MaterialPresetBrick:
+            phasePreset = PHASEMaterialPresetBrick;
+            break;
+        case MaterialPresetConcrete:
+            phasePreset = PHASEMaterialPresetConcrete;
+            break;
+        case MaterialPresetDrywall:
+            phasePreset = PHASEMaterialPresetDrywall;
+            break;
+        case MaterialPresetWood:
+            phasePreset = PHASEMaterialPresetWood;
+            break;
+    }
+
+    PHASEMaterial* material = [[PHASEMaterial alloc] initWithEngine:mEngine preset:phasePreset];
+
+    if (material == nil)
+    {
+        NSLog(@"Phase Wrapper: Failed to create material from preset.");
+        return NO;
+    }
+    [mMaterials setObject:material forKey:name];
+
+    return YES;
+}
+
+- (void)destroyMaterialWithName:(NSString*)name
+{
+    [mMaterials removeObjectForKey:name];
+}
+
+- (void)setSceneReverbWithPreset:(PHASEReverbPreset)preset
+{
+    [mEngine setDefaultReverbPreset:preset];
+}
+
+- (BOOL)registerAudioBufferWithData:(NSData*)data identifier:(NSString*)uid audioFormat:(AVAudioFormat*)audioFormat
+{
+    NSError* error = nil;
+    [mEngine.assetRegistry registerSoundAssetWithData:data
+                                           identifier:uid
+                                               format:audioFormat
+                                    normalizationMode:PHASENormalizationModeDynamic
+                                                error:&error];
+
+    // If we get PHASEAssetErrorAlreadyExists, just return YES.
+    if (error && error.code == PHASEAssetErrorAlreadyExists)
+    {
+        NSLog(@"Phase Wrapper: Asset %@ already registered with PHASE.", uid);
+    } else if (error)
+    {
+        NSLog(@"Phase Wrapper: Failed to register audio buffer with error %@.", error);
+        return NO;
+    }
+
+    return YES;
+}
+
+- (BOOL)registerAudioAssetWithURL:(NSURL*)url identifier:(NSString*)uid audioFormat:(AVAudioFormat*)audioFormat
+{
+    NSError* error = nil;
+    [mEngine.assetRegistry registerSoundAssetAtURL:url
+                                        identifier:uid
+                                         assetType:PHASEAssetTypeStreamed
+                                     channelLayout:audioFormat.channelLayout
+                                 normalizationMode:PHASENormalizationModeDynamic
+                                             error:&error];
+
+    if (error)
+    {
+        NSLog(@"Phase Wrapper: Failed to register audio asset with error %@.", error);
+        return NO;
+    }
+
+    return YES;
+}
+
+- (void)unregisterAudioBufferWithIdentifier:(NSString*)uid
+{
+    [mEngine.assetRegistry unregisterAssetWithIdentifier:uid completion:nil];
+}
+
+- (int64_t)createSpatialMixerWithName:(NSString*)mixerName
+                     enableDirectPath:(BOOL)enableDirectPath
+               enableEarlyReflections:(BOOL)enableEarlyReflections
+                     enableLateReverb:(BOOL)enableLateReverb
+                         cullDistance:(double)cullDistance
+                        rolloffFactor:(float)rolloffFactor
+     sourceDirectivityModelParameters:(DirectivityModelParameters)sourceDirectivityModelParameters
+   listenerDirectivityModelParameters:(DirectivityModelParameters)listenerDirectivityModelParameters
+{
+    PHASESpatialPipelineFlags spatialPipelineFlags = 0UL;
+    if (enableDirectPath)
+    {
+        spatialPipelineFlags |= PHASESpatialPipelineFlagDirectPathTransmission;
+    }
+    if (enableEarlyReflections)
+    {
+        spatialPipelineFlags |= PHASESpatialPipelineFlagEarlyReflections;
+    }
+    if (enableLateReverb)
+    {
+        spatialPipelineFlags |= PHASESpatialPipelineFlagLateReverb;
+    }
+
+    PHASESpatialPipeline* spatialPipeline = [[PHASESpatialPipeline alloc] initWithFlags:spatialPipelineFlags];
+
+    if (enableDirectPath == YES)
+    {
+        PHASENumberMetaParameterDefinition* directPathSend =
+          [[PHASENumberMetaParameterDefinition alloc] initWithValue:1.0 identifier:[mixerName stringByAppendingString:@"DirectPathSend"]];
+        spatialPipeline.entries[PHASESpatialCategoryDirectPathTransmission].sendLevel = 1.0;
+        spatialPipeline.entries[PHASESpatialCategoryDirectPathTransmission].sendLevelMetaParameterDefinition = directPathSend;
+    }
+
+    if (enableEarlyReflections == YES)
+    {
+        PHASENumberMetaParameterDefinition* earlyReflectionsSend =
+          [[PHASENumberMetaParameterDefinition alloc] initWithValue:1.0
+                                                         identifier:[mixerName stringByAppendingString:@"EarlyReflectionsSend"]];
+        spatialPipeline.entries[PHASESpatialCategoryEarlyReflections].sendLevelMetaParameterDefinition = earlyReflectionsSend;
+    }
+
+    if (enableLateReverb == YES)
+    {
+        PHASENumberMetaParameterDefinition* lateReverbSend =
+          [[PHASENumberMetaParameterDefinition alloc] initWithValue:1.0 identifier:[mixerName stringByAppendingString:@"LateReverbSend"]];
+        spatialPipeline.entries[PHASESpatialCategoryLateReverb].sendLevelMetaParameterDefinition = lateReverbSend;
+    }
+
+    // Create geometric distance model.
+    PHASEGeometricSpreadingDistanceModelParameters* geometricSpreadingDistanceModelParameters =
+      [[PHASEGeometricSpreadingDistanceModelParameters alloc] init];
+    geometricSpreadingDistanceModelParameters.rolloffFactor = rolloffFactor;
+
+    // Create distance model fade if we have fades
+    if (cullDistance > 0.0f)
+    {
+        PHASEDistanceModelFadeOutParameters* distanceModelFadeOutParameters =
+          [[PHASEDistanceModelFadeOutParameters alloc] initWithCullDistance:cullDistance];
+
+        // Set fade out model on geometric distance model
+        geometricSpreadingDistanceModelParameters.fadeOutParameters = distanceModelFadeOutParameters;
+    }
+
+    // Create spatial mixer
+    PHASESpatialMixerDefinition* spatialMixer = [[PHASESpatialMixerDefinition alloc] initWithSpatialPipeline:spatialPipeline
+                                                                                                   identifier:mixerName];
+    // Attach distance model parameters to the mixer
+    spatialMixer.distanceModelParameters = geometricSpreadingDistanceModelParameters;
+
+    // Create Source Directivity Models if they exist
+    switch (sourceDirectivityModelParameters.directivityType)
+    {
+        case Cardioid: {
+            NSMutableArray* subbands = [[NSMutableArray alloc] init];
+            for (int i = 0; i < sourceDirectivityModelParameters.subbandCount; i++)
+            {
+                // Set subband parameters
+                PHASECardioidDirectivityModelSubbandParameters* cardioidSubbandParameters =
+                  [[PHASECardioidDirectivityModelSubbandParameters alloc] init];
+
+                cardioidSubbandParameters.frequency = sourceDirectivityModelParameters.subbandParameters[i].frequency;
+                cardioidSubbandParameters.pattern = sourceDirectivityModelParameters.subbandParameters[i].pattern;
+                cardioidSubbandParameters.sharpness = sourceDirectivityModelParameters.subbandParameters[i].sharpness;
+
+                [subbands addObject:cardioidSubbandParameters];
+            }
+            PHASECardioidDirectivityModelParameters* cardioidDirectivityModel =
+              [[PHASECardioidDirectivityModelParameters alloc] initWithSubbandParameters:subbands];
+
+            // Attach source directivity model
+            spatialMixer.sourceDirectivityModelParameters = cardioidDirectivityModel;
+            break;
+        }
+        case Cone: {
+            NSMutableArray* subbands = [[NSMutableArray alloc] init];
+            for (int i = 0; i < sourceDirectivityModelParameters.subbandCount; i++)
+            {
+                // Set subband parameters
+                PHASEConeDirectivityModelSubbandParameters* coneSubbandParameters =
+                  [[PHASEConeDirectivityModelSubbandParameters alloc] init];
+
+                coneSubbandParameters.frequency = sourceDirectivityModelParameters.subbandParameters[i].frequency;
+                [coneSubbandParameters setInnerAngle:sourceDirectivityModelParameters.subbandParameters[i].innerAngle
+                                          outerAngle:sourceDirectivityModelParameters.subbandParameters[i].outerAngle];
+                coneSubbandParameters.outerGain = sourceDirectivityModelParameters.subbandParameters[i].outerGain;
+
+                [subbands addObject:coneSubbandParameters];
+            }
+            PHASEConeDirectivityModelParameters* coneDirectivityModel =
+              [[PHASEConeDirectivityModelParameters alloc] initWithSubbandParameters:subbands];
+            // Attach source directivity model
+            spatialMixer.sourceDirectivityModelParameters = coneDirectivityModel;
+            break;
+        }
+        case None:
+            break;
+    }
+
+    // Create Listener Directivity Models if they exist
+    switch (listenerDirectivityModelParameters.directivityType)
+    {
+        case Cardioid: {
+            NSMutableArray* subbands = [[NSMutableArray alloc] init];
+            for (int i = 0; i < listenerDirectivityModelParameters.subbandCount; i++)
+            {
+                // Set subband parameters
+                PHASECardioidDirectivityModelSubbandParameters* cardioidSubbandParameters =
+                  [[PHASECardioidDirectivityModelSubbandParameters alloc] init];
+
+                cardioidSubbandParameters.frequency = listenerDirectivityModelParameters.subbandParameters[i].frequency;
+                cardioidSubbandParameters.pattern = listenerDirectivityModelParameters.subbandParameters[i].pattern;
+                cardioidSubbandParameters.sharpness = listenerDirectivityModelParameters.subbandParameters[i].sharpness;
+
+                [subbands addObject:cardioidSubbandParameters];
+            }
+
+            PHASECardioidDirectivityModelParameters* cardioidDirectivityModel =
+              [[PHASECardioidDirectivityModelParameters alloc] initWithSubbandParameters:subbands];
+            // Attach listener directivity model
+            spatialMixer.listenerDirectivityModelParameters = cardioidDirectivityModel;
+            break;
+        }
+        case Cone: {
+
+            NSMutableArray* subbands = [[NSMutableArray alloc] init];
+            for (int i = 0; i < listenerDirectivityModelParameters.subbandCount; i++)
+            {
+                // Set subband parameters
+                PHASEConeDirectivityModelSubbandParameters* coneSubbandParameters =
+                  [[PHASEConeDirectivityModelSubbandParameters alloc] init];
+
+                coneSubbandParameters.frequency = listenerDirectivityModelParameters.subbandParameters[i].frequency;
+                [coneSubbandParameters setInnerAngle:listenerDirectivityModelParameters.subbandParameters[i].innerAngle
+                                          outerAngle:listenerDirectivityModelParameters.subbandParameters[i].outerAngle];
+                coneSubbandParameters.outerGain = listenerDirectivityModelParameters.subbandParameters[i].outerGain;
+
+
+                [subbands addObject:coneSubbandParameters];
+            }
+
+            PHASEConeDirectivityModelParameters* coneDirectivityModel =
+              [[PHASEConeDirectivityModelParameters alloc] initWithSubbandParameters:subbands];
+            // Attach listener directivity model
+            spatialMixer.listenerDirectivityModelParameters = coneDirectivityModel;
+            break;
+        }
+        case None:
+            break;
+    }
+
+    const int64_t mixerId = reinterpret_cast<int64_t>(spatialMixer);
+    [mSoundEventMixerDefinitions setObject:spatialMixer forKey:[NSNumber numberWithLongLong:mixerId]];
+    return mixerId;
+}
+
++ (AudioChannelLayoutTag)getChannelLayoutTag:(ChannelLayoutType)channelLayout
+{
+    AudioChannelLayoutTag layoutTag;
+    switch (channelLayout)
+    {
+        case ChannelLayoutTypeMono:
+            layoutTag = kAudioChannelLayoutTag_Mono;
+            break;
+        case ChannelLayoutTypeStereo:
+            layoutTag = kAudioChannelLayoutTag_Stereo;
+            break;
+        case ChannelLayoutTypeFiveOne:
+            layoutTag = kAudioChannelLayoutTag_MPEG_5_1_B;
+            break;
+        case ChannelLayoutTypeSevenOne:
+            layoutTag = kAudioChannelLayoutTag_MPEG_7_1_B;
+            break;
+        default:
+            NSLog(@"Phase Wrapper: Failed to get channel layout tag for unsuported channel layout.");
+    }
+    return layoutTag;
+}
+
+- (int64_t)createChannelMixerWithName:(NSString*)mixerName channelLayout:(ChannelLayoutType)channelLayout
+{
+    AudioChannelLayoutTag layoutTag = [PHASEEngineWrapper getChannelLayoutTag:channelLayout];
+    AVAudioChannelLayout* layout = [[AVAudioChannelLayout alloc] initWithLayoutTag:layoutTag];
+    PHASEChannelMixerDefinition* channelMixer = [[PHASEChannelMixerDefinition alloc] initWithChannelLayout:layout];
+    const int64_t mixerId = reinterpret_cast<int64_t>(channelMixer);
+    [mSoundEventMixerDefinitions setObject:channelMixer forKey:[NSNumber numberWithLongLong:mixerId]];
+    return mixerId;
+}
+
+- (int64_t)createAmbientMixerWithName:(NSString*)mixerName
+                         channelLayout:(ChannelLayoutType)channelLayout
+                           orientation:(Quaternion)orientation
+{
+    AudioChannelLayoutTag layoutTag = [PHASEEngineWrapper getChannelLayoutTag:channelLayout];
+    AVAudioChannelLayout* layout = [[AVAudioChannelLayout alloc] initWithLayoutTag:layoutTag];
+    simd_quatf quat = simd_quaternion(orientation.x, orientation.y, orientation.z, orientation.w);
+    PHASEAmbientMixerDefinition* ambientMixer = [[PHASEAmbientMixerDefinition alloc] initWithChannelLayout:layout
+                                                                                               orientation:quat
+                                                                                                identifier:mixerName];
+    const int64_t mixerId = reinterpret_cast<int64_t>(ambientMixer);
+    [mSoundEventMixerDefinitions setObject:ambientMixer forKey:[NSNumber numberWithLongLong:mixerId]];
+    return mixerId;
+}
+
+- (void)destroyMixerWithId:(int64_t)mixerId
+{
+    [mSoundEventMixerDefinitions removeObjectForKey:[NSNumber numberWithLongLong:mixerId]];
+}
+
+- (int64_t)createMetaParameterWithName:(NSString*)name defaultIntValue:(int)defaultIntValue minimumValue:(int)minimumValue maximumValue:(int)maximumValue
+{
+    PHASENumberMetaParameterDefinition* param = [[PHASENumberMetaParameterDefinition alloc] initWithValue:defaultIntValue minimum:minimumValue maximum:maximumValue identifier:name];
+
+    if (param != nil)
+    {
+        const int64_t paramId = reinterpret_cast<int64_t>(param);
+        [mSoundEventMetaParameterDefinitions setObject:param forKey:[NSNumber numberWithLongLong:paramId]];
+        return paramId;
+    }
+    
+    return PHASEInvalidInstanceHandle;
+}
+
+- (int)getMetaParameterIntValueWithId:(int64_t)instanceId parameterName:(NSString*)parameterName
+{
+    PHASESoundEvent* soundEvent = mSoundEvents[[NSNumber numberWithLongLong:instanceId]];
+    if (soundEvent == nil)
+    {
+        NSLog(@"Phase Wrapper: Error: Failed to retrieve sound event associated with instance %@. Unable to get value for parameter %@", [NSNumber numberWithLongLong: instanceId], parameterName);
+        return 0;
+    }
+    
+    if (soundEvent.metaParameters[parameterName] == nil)
+    {
+        NSLog(@"Phase Wrapper: Error: Failed to retrieve meta parameter from sound event associated with instance %@. Unable to get value for parameter %@.", [NSNumber numberWithLongLong: instanceId], parameterName);
+        return 0;
+    }
+    
+    if ([soundEvent.metaParameters[parameterName] isKindOfClass:[PHASENumberMetaParameter class]])
+    {
+        return [soundEvent.metaParameters[parameterName].value intValue];
+    }
+    else
+    {
+        NSLog(@"Phase Wrapper: Warning: PHASE API misuse, cannot get class %@ with value of type int.",
+              [soundEvent.metaParameters[parameterName] class]);
+        return 0;
+    }
+}
+
+- (BOOL)setMetaParameterWithId:(int64_t)instanceId parameterName:(NSString*)parameterName intValue:(int)intValue
+{
+    PHASESoundEvent* soundEvent = mSoundEvents[[NSNumber numberWithLongLong:instanceId]];
+    if (soundEvent == nil || soundEvent.metaParameters[parameterName] == nil)
+    {
+        return NO;
+    }
+    
+    if ([soundEvent.metaParameters[parameterName] isKindOfClass:[PHASENumberMetaParameter class]])
+    {
+        PHASENumberMetaParameter* param = (PHASENumberMetaParameter*)soundEvent.metaParameters[parameterName];
+        if (intValue < param.minimum || intValue > param.maximum)
+        {
+            NSLog(@"Phase Wrapper: Warning: Failed to set value of meta parameter %@ to %@. Value is out of its min/max range of [%@,%@] and will be clamped", parameterName, [NSNumber numberWithInt:intValue], [NSNumber numberWithInt:param.minimum],
+                  [NSNumber numberWithInt:param.maximum]);
+        }
+        
+        param.value = [NSNumber numberWithInt:intValue];
+        return YES;
+    }
+    else
+    {
+        NSLog(@"Phase Wrapper: Warning: PHASE API misuse, cannot set class %@ with value of type int.",
+              [soundEvent.metaParameters[parameterName] class]);
+        return NO;
+    }
+
+
+}
+
+- (int64_t)createMetaParameterWithName:(NSString*)name defaultDblValue:(double)defaultDblValue minimumValue:(double)minimumValue maximumValue:(double)maximumValue
+{
+    PHASENumberMetaParameterDefinition* param = [[PHASENumberMetaParameterDefinition alloc] initWithValue:defaultDblValue minimum:minimumValue maximum:maximumValue identifier:name];
+
+    if (param != nil)
+    {
+        const int64_t paramId = reinterpret_cast<int64_t>(param);
+        [mSoundEventMetaParameterDefinitions setObject:param forKey:[NSNumber numberWithLongLong:paramId]];
+        return paramId;
+    }
+    
+    return PHASEInvalidInstanceHandle;
+}
+
+- (double)getMetaParameterDblValueWithId:(int64_t)instanceId parameterName:(NSString*)parameterName
+{
+    PHASESoundEvent* soundEvent = mSoundEvents[[NSNumber numberWithLongLong:instanceId]];
+    if (soundEvent == nil)
+    {
+        NSLog(@"Phase Wrapper: Error: Failed to retrieve sound event associated with instance %@. Unable to get value for parameter %@", [NSNumber numberWithLongLong: instanceId], parameterName);
+        return 0;
+    }
+    
+    if (soundEvent.metaParameters[parameterName] == nil)
+    {
+        NSLog(@"Phase Wrapper: Error: Failed to retrieve meta parameter from sound event associated with instance %@. Unable to get value for parameter %@.", [NSNumber numberWithLongLong: instanceId], parameterName);
+        return 0;
+    }
+    
+    if ([soundEvent.metaParameters[parameterName] isKindOfClass:[PHASENumberMetaParameter class]])
+    {
+        return [soundEvent.metaParameters[parameterName].value doubleValue];
+    }
+    else
+    {
+        NSLog(@"Phase Wrapper: Warning: PHASE API misuse, cannot get class %@ with value of type int.",
+              [soundEvent.metaParameters[parameterName] class]);
+        return 0;
+    }
+}
+
+- (BOOL)setMetaParameterWithId:(int64_t)instanceId parameterName:(NSString*)parameterName doubleValue:(double)doubleValue
+{
+    PHASESoundEvent* soundEvent = mSoundEvents[[NSNumber numberWithLongLong:instanceId]];
+    if (soundEvent == nil || soundEvent.metaParameters[parameterName] == nil)
+    {
+        return NO;
+    }
+
+    if ([soundEvent.metaParameters[parameterName] isKindOfClass:[PHASENumberMetaParameter class]])
+    {
+        PHASENumberMetaParameter* param = (PHASENumberMetaParameter*)soundEvent.metaParameters[parameterName];
+        if (doubleValue < param.minimum || doubleValue > param.maximum)
+        {
+            NSLog(@"Phase Wrapper: Warning: Failed to set value of meta parameter %@ to %@. Value is out of its min/max range of [%@,%@] and will be clamped.", parameterName, [NSNumber numberWithDouble:doubleValue], [NSNumber numberWithDouble: param.minimum],
+                  [NSNumber numberWithDouble:param.maximum]);
+        }
+        
+        param.value = [NSNumber numberWithDouble:doubleValue];
+        return YES;
+    }
+    else
+    {
+        NSLog(@"Phase Wrapper: Warning: PHASE API misuse, cannot set class %@ with value of type double.",
+              [soundEvent.metaParameters[parameterName] class]);
+        return NO;
+    }
+}
+
+- (int64_t)createMetaParameterWithName:(NSString*)name defaultStrValue:(NSString*)defaultStrValue
+{
+    PHASEStringMetaParameterDefinition* param = [[PHASEStringMetaParameterDefinition alloc] initWithValue:defaultStrValue identifier:name];
+
+    if (param != nil)
+    {
+        const int64_t paramId = reinterpret_cast<int64_t>(param);
+        [mSoundEventMetaParameterDefinitions setObject:param forKey:[NSNumber numberWithLongLong:paramId]];
+        return paramId;
+    }
+    
+    return PHASEInvalidInstanceHandle;
+}
+
+- (NSString*)getMetaParameterStrValueWithId:(int64_t)instanceId parameterName:(NSString*)parameterName
+{
+    PHASESoundEvent* soundEvent = mSoundEvents[[NSNumber numberWithLongLong:instanceId]];
+    if (soundEvent == nil)
+    {
+        NSLog(@"Phase Wrapper: Error: Failed to retrieve sound event associated with instance %@. Unable to get value for parameter %@", [NSNumber numberWithLongLong: instanceId], parameterName);
+        return nil;
+    }
+    
+    if (soundEvent.metaParameters[parameterName] == nil)
+    {
+        NSLog(@"Phase Wrapper: Error: Failed to retrieve meta parameter from sound event associated with instance %@. Unable to get value for parameter %@.", [NSNumber numberWithLongLong: instanceId], parameterName);
+        return nil;
+    }
+    
+    if ([soundEvent.metaParameters[parameterName] isKindOfClass:[PHASEStringMetaParameter class]])
+    {
+        return soundEvent.metaParameters[parameterName].value;
+    }
+    else
+    {
+        NSLog(@"Phase Wrapper: Warning: PHASE API misuse, cannot get class %@ with value of type string.",
+              [soundEvent.metaParameters[parameterName] class]);
+        return nil;
+    }
+}
+
+- (BOOL)setMetaParameterWithId:(int64_t)instanceId parameterName:(NSString*)parameterName stringValue:(NSString*)stringValue;
+{
+    PHASESoundEvent* soundEvent = mSoundEvents[[NSNumber numberWithLongLong:instanceId]];
+    if (soundEvent == nil || soundEvent.metaParameters[parameterName] == nil)
+    {
+        return NO;
+    }
+
+    if ([soundEvent.metaParameters[parameterName] isKindOfClass:[PHASEStringMetaParameter class]])
+    {
+        soundEvent.metaParameters[parameterName].value = stringValue;
+        return YES;
+    }
+    else
+    {
+        NSLog(@"Phase Wrapper: Warning: PHASE API misuse, cannot set class %@ with value of type string.",
+              [soundEvent.metaParameters[parameterName] class]);
+        return NO;
+    }
+}
+
+- (void)destroyMetaParameterWithId:(int64_t)parameterId
+{
+    [mSoundEventMetaParameterDefinitions removeObjectForKey:[NSNumber numberWithLongLong:parameterId]];
+}
+
+- (BOOL)setMixerGainParameterOnMixerWithId:(int64_t)parameterId mixerId:(int64_t)mixerId
+{
+    PHASENumberMetaParameterDefinition* gainMetaParameter =
+      [mSoundEventMetaParameterDefinitions objectForKey:[NSNumber numberWithLongLong:parameterId]];
+    
+    if (gainMetaParameter == nil)
+    {
+        NSLog(@"Phase Wrapper: Error: Failed to retrieve parameter with id %@, unable to set the parameter on the mixer with id %@.",
+              [NSNumber numberWithLongLong:parameterId], [NSNumber numberWithLongLong:mixerId]);
+        return NO;
+    }
+    
+    // Find the mixer
+    PHASEMixerDefinition* mixer = [mSoundEventMixerDefinitions objectForKey:[NSNumber numberWithLongLong:mixerId]];
+    if (mixer == nil)
+    {
+        NSLog(@"Phase Wrapper: Error: Failed to retrieve mixer with id %@, unable to set parameter with id %@ on the mixer.",
+              [NSNumber numberWithLongLong:mixerId], [NSNumber numberWithLongLong:parameterId]);
+        return NO;
+    }
+        
+    mixer.gainMetaParameterDefinition = gainMetaParameter;
+    return YES;
+}
+
+- (int64_t)createMappedMetaParameterWithParameterId:(int64_t)parameterId envelopeParameters:(EnvelopeParameters)envelopeParameters
+{
+    // Create Envelope
+    NSMutableArray<PHASEEnvelopeSegment*>* envelopeSegments = [NSMutableArray new];
+    for (int i = 0; i < envelopeParameters.segmentCount; i++)
+    {
+        enum PHASECurveType type;
+        switch (envelopeParameters.envelopeSegments[i].curveType)
+        {
+            case EnvelopeCurveTypeLinear:
+                type = PHASECurveTypeLinear;
+                break;
+            case EnvelopeCurveTypeSquared:
+                type = PHASECurveTypeSquared;
+                break;
+            case EnvelopeCurveTypeInverseSquared:
+                type = PHASECurveTypeInverseSquared;
+                break;
+            case EnvelopeCurveTypeCubed:
+                type = PHASECurveTypeCubed;
+                break;
+            case EnvelopeCurveTypeInverseCubed:
+                type = PHASECurveTypeInverseCubed;
+                break;
+            case EnvelopeCurveTypeSine:
+                type = PHASECurveTypeSine;
+                break;
+            case EnvelopeCurveTypeInverseSine:
+                type = PHASECurveTypeInverseSine;
+                break;
+            case EnvelopeCurveTypeSigmoid:
+                type = PHASECurveTypeSigmoid;
+                break;
+            case EnvelopeCurveTypeInverseSigmoid:
+                type = PHASECurveTypeInverseSigmoid;
+                break;
+        }
+        PHASEEnvelopeSegment* segment = [[PHASEEnvelopeSegment alloc]
+          initWithEndPoint:simd_make_double2(envelopeParameters.envelopeSegments[i].x, envelopeParameters.envelopeSegments[i].y)
+                 curveType:type];
+        [envelopeSegments addObject:segment];
+    }
+    PHASEEnvelope* envelope = [[PHASEEnvelope alloc] initWithStartPoint:simd_make_double2(envelopeParameters.x, envelopeParameters.y)
+                                                               segments:envelopeSegments];
+
+    PHASENumberMetaParameterDefinition* metaParameter =
+      [mSoundEventMetaParameterDefinitions objectForKey:[NSNumber numberWithLongLong:parameterId]];
+    PHASEMappedMetaParameterDefinition* mappedMetaParameter =
+      [[PHASEMappedMetaParameterDefinition alloc] initWithInputMetaParameterDefinition:metaParameter envelope:envelope];
+
+    const int64_t mappedMetaParamId = reinterpret_cast<int64_t>(mappedMetaParameter);
+    [mSoundEventMetaParameterDefinitions setObject:mappedMetaParameter forKey:[NSNumber numberWithLongLong:mappedMetaParamId]];
+    return mappedMetaParamId;
+}
+
+- (void)destoryMappedMetaParameterWithId:(int64_t)parameterId
+{
+    [mSoundEventMetaParameterDefinitions removeObjectForKey:[NSNumber numberWithLongLong:parameterId]];
+}
+
+- (int64_t)createSoundEventSamplerNodeWithAsset:(NSString*)assetName
+                                        mixerId:(int64_t)mixerId
+                                rateParameterId:(int64_t)rateParameterId
+                                        looping:(BOOL)looping
+                                calibrationMode:(CalibrationMode)calibrationMode
+                                          level:(double)level
+{
+    // Find the mixer
+    PHASEMixerDefinition* mixer = [mSoundEventMixerDefinitions objectForKey:[NSNumber numberWithLongLong:mixerId]];
+    if (mixer == nil)
+    {
+        [NSException raise:@"Mixer invalid" format:@"Failed to create sampler node."];
+    }
+
+    // Create sampler
+    PHASESamplerNodeDefinition* sampler = [[PHASESamplerNodeDefinition alloc] initWithSoundAssetIdentifier:assetName
+                                                                                           mixerDefinition:mixer];
+    sampler.rate = 1;
+    sampler.cullOption = PHASECullOptionSleepWakeAtRealtimeOffset;
+    sampler.playbackMode = looping ? PHASEPlaybackModeLooping : PHASEPlaybackModeOneShot;
+
+    PHASECalibrationMode outCalibrationMode;
+    switch (calibrationMode)
+    {
+        case CalibrationModeNone:
+            outCalibrationMode = PHASECalibrationModeNone;
+            break;
+        case CalibrationModeAbsoluteSpl:
+            outCalibrationMode = PHASECalibrationModeAbsoluteSpl;
+            break;
+        case CalibrationModeRelativeSpl:
+            outCalibrationMode = PHASECalibrationModeRelativeSpl;
+            break;
+    }
+    [sampler setCalibrationMode:outCalibrationMode level:level];
+
+    const int64_t samplerId = reinterpret_cast<int64_t>(sampler);
+    if (rateParameterId != PHASEInvalidInstanceHandle)
+    {
+        PHASENumberMetaParameterDefinition* rateMetaParameter =
+          [mSoundEventMetaParameterDefinitions objectForKey:[NSNumber numberWithLongLong:rateParameterId]];
+        if (rateMetaParameter == nil)
+        {
+            NSLog(@"Phase Wrapper: Error: Failed to retrieve rate parameter with id %@, unable to set the parameter on the sampler with id %@.",
+                  [NSNumber numberWithLongLong:rateParameterId], [NSNumber numberWithLongLong: samplerId]);
+        }
+        else
+        {
+            sampler.rate = [rateMetaParameter.value floatValue];
+            sampler.rateMetaParameterDefinition = rateMetaParameter;
+        }
+    }
+    
+    [mSoundEventNodeDefinitions setObject:sampler forKey:[NSNumber numberWithLongLong:samplerId]];
+    return samplerId;
+}
+
+- (int64_t)createSoundEventPullStreamNodeWithAsset:(NSString*)assetName
+                                           mixerId:(int64_t)mixerId
+                                            format:(AVAudioFormat*)format
+                                   calibrationMode:(CalibrationMode)calibrationMode
+                                             level:(double)level
+{
+    if (@available(macOS 15.0, iOS 18.0, tvOS 18.0, visionOS 2.0, *)) {
+        // Find the mixer
+        PHASEMixerDefinition* mixer = [mSoundEventMixerDefinitions objectForKey:[NSNumber numberWithLongLong:mixerId]];
+        if (mixer == nil)
+        {
+            [NSException raise:@"Mixer invalid" format:@"Failed to create pull stream node."];
+        }
+
+        // Create the pull stream
+        PHASEPullStreamNodeDefinition* pullStream = [[PHASEPullStreamNodeDefinition alloc] initWithMixerDefinition:mixer format:format identifier:assetName];
+        pullStream.rate = 1;
+
+        PHASECalibrationMode outCalibrationMode;
+        switch (calibrationMode)
+        {
+            case CalibrationModeNone:
+                outCalibrationMode = PHASECalibrationModeNone;
+                break;
+            case CalibrationModeAbsoluteSpl:
+                outCalibrationMode = PHASECalibrationModeAbsoluteSpl;
+                break;
+            case CalibrationModeRelativeSpl:
+                outCalibrationMode = PHASECalibrationModeRelativeSpl;
+                break;
+        }
+        [pullStream setCalibrationMode:outCalibrationMode level:level];
+
+        const int64_t pullStreamId = reinterpret_cast<int64_t>(pullStream);
+        [mSoundEventNodeDefinitions setObject:pullStream forKey:[NSNumber numberWithLongLong:pullStreamId]];
+        return pullStreamId;
+    }
+    else
+    {
+        [NSException raise:@"Pull stream unavailable" format:@"Pull stream is only available macOS 15.0, iOS 18.0, tvOS 18.0 and visionOS 2.0 and higher."];
+    }
+    return PHASEInvalidInstanceHandle;
+}
+
+- (int64_t)createSoundEventSwitchNodeWithParameter:(int64_t)parameterId switchEntries:(NSDictionary*)switchEntries
+{
+    PHASEStringMetaParameterDefinition* param =
+      [mSoundEventMetaParameterDefinitions objectForKey:[NSNumber numberWithLongLong:parameterId]];
+    if (param == nil)
+    {
+        [NSException raise:@"Parameter invalid" format:@"Failed to find switch parameter."];
+    }
+
+    PHASESwitchNodeDefinition* switchNode = [[PHASESwitchNodeDefinition alloc] initWithSwitchMetaParameterDefinition:param];
+    if (switchNode == nil)
+    {
+        [NSException raise:@"Switch create failed" format:@"Failed to create switch node."];
+    }
+
+    for (id entry in switchEntries)
+    {
+        PHASESoundEventNodeDefinition* node = [mSoundEventNodeDefinitions objectForKey:[NSNumber numberWithLongLong:[entry longLongValue]]];
+        if (node == nil)
+        {
+            [NSException raise:@"Switch create failed" format:@"Failed to create switch node."];
+        }
+        [switchNode addSubtree:node switchValue:[switchEntries objectForKey:entry]];
+    }
+
+    const int64_t switchId = reinterpret_cast<int64_t>(switchNode);
+    [mSoundEventNodeDefinitions setObject:switchNode forKey:[NSNumber numberWithLongLong:switchId]];
+    return switchId;
+}
+
+- (int64_t)createSoundEventRandomNodeWithEntries:(NSDictionary*)randomEntries uniqueSelectionQueueLength:(int64_t)uniqueSelectionQueueLength
+{
+    PHASERandomNodeDefinition* randomNode = [[PHASERandomNodeDefinition alloc] init];
+    if (randomNode == nil)
+    {
+        [NSException raise:@"Random create failed" format:@"Failed to create random node."];
+    }
+
+    for (id entry in randomEntries)
+    {
+        PHASERandomNodeDefinition* node = [mSoundEventNodeDefinitions objectForKey:[NSNumber numberWithLongLong:[entry longLongValue]]];
+        if (node == nil)
+        {
+            [NSException raise:@"Random create failed" format:@"Failed to create random node."];
+        }
+        NSNumber* weight = [randomEntries objectForKey:entry];
+        [randomNode addSubtree:node weight:weight];
+    }
+    
+    randomNode.uniqueSelectionQueueLength = uniqueSelectionQueueLength;
+
+    const int64_t randomId = reinterpret_cast<int64_t>(randomNode);
+    [mSoundEventNodeDefinitions setObject:randomNode forKey:[NSNumber numberWithLongLong:randomId]];
+    return randomId;
+}
+
+- (int64_t)createSoundEventBlendNodeWithParameter:(int64_t)parameterId
+                                      blendRanges:(BlendNodeEntry*)blendRanges
+                                        numRanges:(uint32_t)numRanges
+                             useAutoDistanceBlend:(bool)useAutoDistanceBlend
+{
+    PHASEBlendNodeDefinition* blendNode = nil;
+    if (useAutoDistanceBlend)
+    {
+        PHASESpatialMixerDefinition* mixer = [mSoundEventMixerDefinitions objectForKey:[NSNumber numberWithLongLong:parameterId]];
+
+        if (mixer == nil)
+        {
+            [NSException raise:@"Mixer invalid" format:@"Failed to find mixer for auto distance blending."];
+        }
+
+        blendNode = [[PHASEBlendNodeDefinition alloc] initDistanceBlendWithSpatialMixerDefinition:mixer];
+        if (blendNode == nil)
+        {
+            [NSException raise:@"Blend create failed" format:@"Failed to create blend node."];
+        }
+    }
+    else
+    {
+        PHASENumberMetaParameterDefinition* param =
+          [mSoundEventMetaParameterDefinitions objectForKey:[NSNumber numberWithLongLong:parameterId]];
+        if (param == nil)
+        {
+            [NSException raise:@"Parameter invalid" format:@"Failed to find blend parameter."];
+        }
+
+        blendNode = [[PHASEBlendNodeDefinition alloc] initWithBlendMetaParameterDefinition:param];
+        if (blendNode == nil)
+        {
+            [NSException raise:@"Blend create failed" format:@"Failed to create blend node."];
+        }
+    }
+
+    for (int rangeIdx = 0; rangeIdx < numRanges; ++rangeIdx)
+    {
+        const bool isLeftRange = (rangeIdx == 0);
+        const bool isRightRange = (rangeIdx == (numRanges - 1));
+
+        NSNumber* rangeNodeId = [NSNumber numberWithLongLong:blendRanges[rangeIdx].nodeId];
+        PHASESoundEventNodeDefinition* rangeNode = [mSoundEventNodeDefinitions objectForKey:rangeNodeId];
+        if (rangeNode == nil)
+        {
+            [NSException raise:@"Blend range create failed" format:@"Failed to create blend range node."];
+        }
+
+        if (isLeftRange)
+        {
+            [blendNode addRangeForInputValuesBelow:blendRanges[rangeIdx].highValue
+                                   fullGainAtValue:blendRanges[rangeIdx].fullGainAtHigh
+                                     fadeCurveType:PHASECurveTypeLinear
+                                           subtree:rangeNode];
+        }
+        else if (isRightRange)
+        {
+            [blendNode addRangeForInputValuesAbove:blendRanges[rangeIdx].lowValue
+                                   fullGainAtValue:blendRanges[rangeIdx].fullGainAtLow
+                                     fadeCurveType:PHASECurveTypeLinear
+                                           subtree:rangeNode];
+        }
+        else
+        {
+            [blendNode addRangeForInputValuesBetween:blendRanges[rangeIdx].lowValue
+                                           highValue:blendRanges[rangeIdx].fullGainAtHigh
+                                  fullGainAtLowValue:blendRanges[rangeIdx].fullGainAtLow
+                                 fullGainAtHighValue:blendRanges[rangeIdx].highValue
+                                    lowFadeCurveType:PHASECurveTypeLinear
+                                   highFadeCurveType:PHASECurveTypeLinear
+                                             subtree:rangeNode];
+        }
+    }
+
+    const int64_t blendId = reinterpret_cast<int64_t>(blendNode);
+    [mSoundEventNodeDefinitions setObject:blendNode forKey:[NSNumber numberWithLongLong:blendId]];
+    return blendId;
+}
+
+- (int64_t)createSoundEventContainerNodeWithChild:(int64_t*)childIds numChildren:(uint32_t)numChildren
+{
+    if (childIds == nil)
+    {
+        [NSException raise:@"child invalid" format:@"Failed to create Container Node with nil childIds."];
+    }
+    if (numChildren <= 0)
+    {
+        [NSException raise:@"number of children invalid" format:@"Failed to create Container Node with invalid numChildren."];
+    }
+    PHASEContainerNodeDefinition* containerNode = [[PHASEContainerNodeDefinition alloc] init];
+    for (int i = 0; i < numChildren; i++)
+    {
+        NSNumber* nodeId = [NSNumber numberWithLongLong:childIds[i]];
+        PHASESoundEventNodeDefinition* child = [mSoundEventNodeDefinitions objectForKey:nodeId];
+        [containerNode addSubtree:child];
+    }
+    const int64_t containerId = reinterpret_cast<int64_t>(containerNode);
+    [mSoundEventNodeDefinitions setObject:containerNode forKey:[NSNumber numberWithLongLong:containerId]];
+    return containerId;
+}
+
+- (void)destroySoundEventNodeWithId:(int64_t)nodeId
+{
+    [mSoundEventNodeDefinitions removeObjectForKey:[NSNumber numberWithLongLong:nodeId]];
+}
+
+- (BOOL)registerSoundEventWithName:(NSString*)name rootNodeId:(int64_t)rootNodeId
+{
+    // Create a sound event definition with the sampler node
+    PHASESoundEventNodeDefinition* rootNode = [mSoundEventNodeDefinitions objectForKey:[NSNumber numberWithLongLong:rootNodeId]];
+    if (rootNode == nil)
+    {
+        NSLog(@"Phase Wrapper: Root node not found.");
+        return NO;
+    }
+
+    // Register sound event
+    NSError* error = nil;
+    [mEngine.assetRegistry registerSoundEventAssetWithRootNode:rootNode identifier:name error:&error];
+    if (error)
+    {
+        NSLog(@"Phase Wrapper: Failed to register sound event with error %@.", error);
+        return NO;
+    }
+
+    return YES;
+}
+
+- (void)unregisterSoundEventWithName:(NSString*)name
+{
+    [mEngine.assetRegistry unregisterAssetWithIdentifier:name
+                                              completion:^(bool success) {
+                                                if (!success)
+                                                {
+                                                    NSLog(@"Phase Wrapper: Failed to unregister SoundEvent with name: %@", name);
+                                                }
+                                              }];
+}
+
+- (int64_t)playSoundEventWithName:(NSString*)name
+                      sourceId:(int64_t)sourceId
+                      mixerIds:(int64_t*)mixerIds
+                     numMixers:(int64_t)numMixers
+                    streamName:(nullable NSString*)streamName
+                   renderBlock:(nullable PHASEPullStreamRenderBlock)renderBlock
+             completionHandlerBlock:(void (^_Nullable)(PHASESoundEventStartHandlerReason reason, int64_t sourceId, int64_t soundEventId))completionHandlerBlock
+{
+    PHASESource* source = [mSources objectForKey:[NSNumber numberWithLongLong:sourceId]];
+    if (source == nil)
+    {
+        [NSException raise:@"Source invalid" format:@"Failed to find PHASE Source to play sound event on."];
+    }
+
+    PHASEMixerParameters* outMixerParameters = [[PHASEMixerParameters alloc] init];
+    for (int i = 0; i < numMixers; i++)
+    {
+        PHASEMixerDefinition* mixer = [mSoundEventMixerDefinitions objectForKey:[NSNumber numberWithLongLong:mixerIds[i]]];
+        if ([mixer isKindOfClass:[PHASESpatialMixerDefinition class]])
+        {
+            [outMixerParameters addSpatialMixerParametersWithIdentifier:mixer.identifier
+                                                                 source:[mSources objectForKey:[NSNumber numberWithLongLong:sourceId]]
+                                                               listener:mListener];
+        }
+        else if ([mixer isKindOfClass:[PHASEAmbientMixerDefinition class]])
+        {
+            [outMixerParameters addAmbientMixerParametersWithIdentifier:mixer.identifier listener:mListener];
+        }
+    }
+
+    PHASESoundEvent* soundEvent = nil;
+    NSError* error = nil;
+    if (numMixers == 0)
+    {
+        soundEvent = [[PHASESoundEvent alloc] initWithEngine:mEngine assetIdentifier:name error:&error];
+    }
+    else
+    {
+        soundEvent = [[PHASESoundEvent alloc] initWithEngine:mEngine assetIdentifier:name mixerParameters:outMixerParameters error:&error];
+    }
+    if (error != nil)
+    {
+        NSLog(@"Phase Wrapper: Error creating sound event: %@", name);
+        NSLog(@"%@", error);
+    }
+    if (soundEvent == nil)
+    {
+        [NSException raise:@"Sound event invalid." format:@"Failed to create sound event from sound event."];
+    }
+    const int64_t soundEventId = reinterpret_cast<int64_t>(soundEvent);
+   
+    if (nil != streamName && nil != renderBlock)
+    {
+        if (@available(macOS 15.0, iOS 18.0, tvOS 18.0, visionOS 2.0, *)) {
+            soundEvent.pullStreamNodes[streamName].renderBlock = renderBlock;
+        } else {
+            NSLog(@"Phase Wrapper: Pull Stream is only available on macOS 15.0, iOS 18.0, tvOS 18.0 and visionOS 2.0 and higher.");
+            return PHASEInvalidInstanceHandle;
+        }
+    }
+    
+    [soundEvent startWithCompletion:^(PHASESoundEventStartHandlerReason reason) {
+      @synchronized(self->mSoundEvents)
+      {
+          if (completionHandlerBlock != nil)
+          {
+              completionHandlerBlock(reason, sourceId, soundEventId);
+          }
+          [self->mSoundEvents removeObjectForKey:[NSNumber numberWithLongLong:soundEventId]];
+
+          // Decrement the number of events referencing the sound event asset
+          self->mActiveSoundEventAssets[name] = [NSNumber numberWithInt:self->mActiveSoundEventAssets[name].intValue - 1];
+      }
+    }];
+    @synchronized(mSoundEvents)
+    {
+        [mSoundEvents setObject:soundEvent forKey:[NSNumber numberWithLongLong:soundEventId]];
+
+        // Increment the number of events referencing the sound event asset
+        mActiveSoundEventAssets[name] = [NSNumber numberWithInt:mActiveSoundEventAssets[name].intValue + 1];
+    }
+
+    return soundEventId;
+}
+
+- (BOOL)stopSoundEventWithId:(int64_t)instanceId
+{
+    PHASESoundEvent* soundEvent = mSoundEvents[[NSNumber numberWithLongLong:instanceId]];
+    if (soundEvent == nil)
+    {
+        return NO;
+    }
+
+    [soundEvent stopAndInvalidate];
+    return YES;
+}
+
+- (BOOL)start
+{
+    // Start the engine
+    NSError* startErrorRef = [NSError alloc];
+    BOOL startErrorRet = [mEngine startAndReturnError:&startErrorRef];
+    if (!startErrorRet)
+    {
+        NSLog(@"Phase Wrapper: Failed to start PHASEEngine with error %@.", startErrorRef);
+    }
+
+    return startErrorRet;
+}
+
+- (void)pause
+{
+    [mEngine pause];
+}
+
+- (void)stop
+{
+    [mEngine stop];
+}
+
+- (void)update
+{
+    [mEngine update];
+}
+
+NS_HEADER_AUDIT_END(nullability)
+
+@end