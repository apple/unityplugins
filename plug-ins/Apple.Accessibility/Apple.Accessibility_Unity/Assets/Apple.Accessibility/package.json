{
    "name": "com.apple.unityplugin.accessibility",
    "version": "1.1.3",
    "displayName": "Apple.Accessibility",
    "description": "A Unity-port of Apple's UIAccessibility protocol from UIKit.framework",
    "unity": "2022.3",
    "dependencies": {
<<<<<<< HEAD
        "com.apple.unityplugin.core": "3.1.5"
=======
        "com.apple.unityplugin.core": "3.1.7"
>>>>>>> 0f9bf169
    },
    "keywords": [
        "accessibility",
        "uiaccessibility",
        "voiceover",
        "apple"
    ],
    "author": {
        "name": "Apple, Inc",
        "email": "developer@apple.com",
        "url": "https://developer.apple.com"
    },
    "samples": [
        {
            "displayName": "UIAccessibility Demo",
            "description": "Demos for UIAccessibility",
            "path": "Demos~"
        }
    ]
}<|MERGE_RESOLUTION|>--- conflicted
+++ resolved
@@ -5,11 +5,7 @@
     "description": "A Unity-port of Apple's UIAccessibility protocol from UIKit.framework",
     "unity": "2022.3",
     "dependencies": {
-<<<<<<< HEAD
-        "com.apple.unityplugin.core": "3.1.5"
-=======
         "com.apple.unityplugin.core": "3.1.7"
->>>>>>> 0f9bf169
     },
     "keywords": [
         "accessibility",
