{
  "dependencies": {
    "com.apple.unityplugin.core": {
      "version": "file:../../../Apple.Core/Apple.Core_Unity/Assets/Apple.Core",
      "depth": 0,
      "source": "local",
      "dependencies": {}
    },
<<<<<<< HEAD
    "com.unity.ext.nunit": {
      "version": "1.0.6",
=======
    "com.unity.burst": {
      "version": "1.8.21",
      "depth": 1,
      "source": "registry",
      "dependencies": {
        "com.unity.mathematics": "1.2.1",
        "com.unity.modules.jsonserialize": "1.0.0"
      },
      "url": "https://packages.unity.com"
    },
    "com.unity.collections": {
      "version": "2.5.1",
      "depth": 1,
      "source": "registry",
      "dependencies": {
        "com.unity.burst": "1.8.17",
        "com.unity.test-framework": "1.4.5",
        "com.unity.nuget.mono-cecil": "1.11.4",
        "com.unity.test-framework.performance": "3.0.3"
      },
      "url": "https://packages.unity.com"
    },
    "com.unity.editorcoroutines": {
      "version": "1.0.0",
>>>>>>> 731b6972
      "depth": 1,
      "source": "registry",
      "dependencies": {},
      "url": "https://packages.unity.com"
    },
    "com.unity.ext.nunit": {
      "version": "2.0.5",
      "depth": 1,
      "source": "builtin",
      "dependencies": {}
    },
    "com.unity.ide.rider": {
<<<<<<< HEAD
      "version": "3.0.34",
=======
      "version": "3.0.36",
>>>>>>> 731b6972
      "depth": 0,
      "source": "registry",
      "dependencies": {
        "com.unity.ext.nunit": "1.0.6"
      },
      "url": "https://packages.unity.com"
    },
    "com.unity.ide.visualstudio": {
      "version": "2.0.23",
      "depth": 0,
      "source": "registry",
      "dependencies": {
        "com.unity.test-framework": "1.1.9"
      },
      "url": "https://packages.unity.com"
    },
    "com.unity.mathematics": {
      "version": "1.3.2",
      "depth": 1,
      "source": "registry",
      "dependencies": {},
      "url": "https://packages.unity.com"
    },
    "com.unity.memoryprofiler": {
      "version": "1.1.6",
      "depth": 0,
      "source": "registry",
      "dependencies": {
        "com.unity.burst": "1.8.0",
        "com.unity.collections": "1.2.3",
        "com.unity.mathematics": "1.2.1",
        "com.unity.profiling.core": "1.0.0",
        "com.unity.editorcoroutines": "1.0.0"
      },
      "url": "https://packages.unity.com"
    },
<<<<<<< HEAD
    "com.unity.textmeshpro": {
      "version": "3.0.9",
=======
    "com.unity.multiplayer.center": {
      "version": "1.0.0",
>>>>>>> 731b6972
      "depth": 0,
      "source": "builtin",
      "dependencies": {
        "com.unity.modules.uielements": "1.0.0"
      }
    },
    "com.unity.nuget.mono-cecil": {
      "version": "1.11.4",
      "depth": 2,
      "source": "registry",
      "dependencies": {},
      "url": "https://packages.unity.com"
    },
<<<<<<< HEAD
=======
    "com.unity.profiling.core": {
      "version": "1.0.2",
      "depth": 1,
      "source": "registry",
      "dependencies": {},
      "url": "https://packages.unity.com"
    },
    "com.unity.test-framework": {
      "version": "1.5.1",
      "depth": 0,
      "source": "builtin",
      "dependencies": {
        "com.unity.ext.nunit": "2.0.3",
        "com.unity.modules.imgui": "1.0.0",
        "com.unity.modules.jsonserialize": "1.0.0"
      }
    },
    "com.unity.test-framework.performance": {
      "version": "3.1.0",
      "depth": 2,
      "source": "registry",
      "dependencies": {
        "com.unity.test-framework": "1.1.33",
        "com.unity.modules.jsonserialize": "1.0.0"
      },
      "url": "https://packages.unity.com"
    },
>>>>>>> 731b6972
    "com.unity.ugui": {
      "version": "2.0.0",
      "depth": 0,
      "source": "builtin",
      "dependencies": {
        "com.unity.modules.ui": "1.0.0",
        "com.unity.modules.imgui": "1.0.0"
      }
    },
    "com.unity.modules.accessibility": {
      "version": "1.0.0",
      "depth": 0,
      "source": "builtin",
      "dependencies": {}
    },
    "com.unity.modules.ai": {
      "version": "1.0.0",
      "depth": 0,
      "source": "builtin",
      "dependencies": {}
    },
    "com.unity.modules.androidjni": {
      "version": "1.0.0",
      "depth": 0,
      "source": "builtin",
      "dependencies": {}
    },
    "com.unity.modules.animation": {
      "version": "1.0.0",
      "depth": 0,
      "source": "builtin",
      "dependencies": {}
    },
    "com.unity.modules.assetbundle": {
      "version": "1.0.0",
      "depth": 0,
      "source": "builtin",
      "dependencies": {}
    },
    "com.unity.modules.audio": {
      "version": "1.0.0",
      "depth": 0,
      "source": "builtin",
      "dependencies": {}
    },
    "com.unity.modules.cloth": {
      "version": "1.0.0",
      "depth": 0,
      "source": "builtin",
      "dependencies": {
        "com.unity.modules.physics": "1.0.0"
      }
    },
    "com.unity.modules.director": {
      "version": "1.0.0",
      "depth": 0,
      "source": "builtin",
      "dependencies": {
        "com.unity.modules.audio": "1.0.0",
        "com.unity.modules.animation": "1.0.0"
      }
    },
    "com.unity.modules.hierarchycore": {
      "version": "1.0.0",
      "depth": 1,
      "source": "builtin",
      "dependencies": {}
    },
    "com.unity.modules.imageconversion": {
      "version": "1.0.0",
      "depth": 0,
      "source": "builtin",
      "dependencies": {}
    },
    "com.unity.modules.imgui": {
      "version": "1.0.0",
      "depth": 0,
      "source": "builtin",
      "dependencies": {}
    },
    "com.unity.modules.jsonserialize": {
      "version": "1.0.0",
      "depth": 0,
      "source": "builtin",
      "dependencies": {}
    },
    "com.unity.modules.particlesystem": {
      "version": "1.0.0",
      "depth": 0,
      "source": "builtin",
      "dependencies": {}
    },
    "com.unity.modules.physics": {
      "version": "1.0.0",
      "depth": 0,
      "source": "builtin",
      "dependencies": {}
    },
    "com.unity.modules.physics2d": {
      "version": "1.0.0",
      "depth": 0,
      "source": "builtin",
      "dependencies": {}
    },
    "com.unity.modules.screencapture": {
      "version": "1.0.0",
      "depth": 0,
      "source": "builtin",
      "dependencies": {
        "com.unity.modules.imageconversion": "1.0.0"
      }
    },
    "com.unity.modules.subsystems": {
      "version": "1.0.0",
      "depth": 1,
      "source": "builtin",
      "dependencies": {
        "com.unity.modules.jsonserialize": "1.0.0"
      }
    },
    "com.unity.modules.terrain": {
      "version": "1.0.0",
      "depth": 0,
      "source": "builtin",
      "dependencies": {}
    },
    "com.unity.modules.terrainphysics": {
      "version": "1.0.0",
      "depth": 0,
      "source": "builtin",
      "dependencies": {
        "com.unity.modules.physics": "1.0.0",
        "com.unity.modules.terrain": "1.0.0"
      }
    },
    "com.unity.modules.tilemap": {
      "version": "1.0.0",
      "depth": 0,
      "source": "builtin",
      "dependencies": {
        "com.unity.modules.physics2d": "1.0.0"
      }
    },
    "com.unity.modules.ui": {
      "version": "1.0.0",
      "depth": 0,
      "source": "builtin",
      "dependencies": {}
    },
    "com.unity.modules.uielements": {
      "version": "1.0.0",
      "depth": 0,
      "source": "builtin",
      "dependencies": {
        "com.unity.modules.ui": "1.0.0",
        "com.unity.modules.imgui": "1.0.0",
        "com.unity.modules.jsonserialize": "1.0.0",
        "com.unity.modules.hierarchycore": "1.0.0"
      }
    },
    "com.unity.modules.umbra": {
      "version": "1.0.0",
      "depth": 0,
      "source": "builtin",
      "dependencies": {}
    },
    "com.unity.modules.unityanalytics": {
      "version": "1.0.0",
      "depth": 0,
      "source": "builtin",
      "dependencies": {
        "com.unity.modules.unitywebrequest": "1.0.0",
        "com.unity.modules.jsonserialize": "1.0.0"
      }
    },
    "com.unity.modules.unitywebrequest": {
      "version": "1.0.0",
      "depth": 0,
      "source": "builtin",
      "dependencies": {}
    },
    "com.unity.modules.unitywebrequestassetbundle": {
      "version": "1.0.0",
      "depth": 0,
      "source": "builtin",
      "dependencies": {
        "com.unity.modules.assetbundle": "1.0.0",
        "com.unity.modules.unitywebrequest": "1.0.0"
      }
    },
    "com.unity.modules.unitywebrequestaudio": {
      "version": "1.0.0",
      "depth": 0,
      "source": "builtin",
      "dependencies": {
        "com.unity.modules.unitywebrequest": "1.0.0",
        "com.unity.modules.audio": "1.0.0"
      }
    },
    "com.unity.modules.unitywebrequesttexture": {
      "version": "1.0.0",
      "depth": 0,
      "source": "builtin",
      "dependencies": {
        "com.unity.modules.unitywebrequest": "1.0.0",
        "com.unity.modules.imageconversion": "1.0.0"
      }
    },
    "com.unity.modules.unitywebrequestwww": {
      "version": "1.0.0",
      "depth": 0,
      "source": "builtin",
      "dependencies": {
        "com.unity.modules.unitywebrequest": "1.0.0",
        "com.unity.modules.unitywebrequestassetbundle": "1.0.0",
        "com.unity.modules.unitywebrequestaudio": "1.0.0",
        "com.unity.modules.audio": "1.0.0",
        "com.unity.modules.assetbundle": "1.0.0",
        "com.unity.modules.imageconversion": "1.0.0"
      }
    },
    "com.unity.modules.vehicles": {
      "version": "1.0.0",
      "depth": 0,
      "source": "builtin",
      "dependencies": {
        "com.unity.modules.physics": "1.0.0"
      }
    },
    "com.unity.modules.video": {
      "version": "1.0.0",
      "depth": 0,
      "source": "builtin",
      "dependencies": {
        "com.unity.modules.audio": "1.0.0",
        "com.unity.modules.ui": "1.0.0",
        "com.unity.modules.unitywebrequest": "1.0.0"
      }
    },
    "com.unity.modules.vr": {
      "version": "1.0.0",
      "depth": 0,
      "source": "builtin",
      "dependencies": {
        "com.unity.modules.jsonserialize": "1.0.0",
        "com.unity.modules.physics": "1.0.0",
        "com.unity.modules.xr": "1.0.0"
      }
    },
    "com.unity.modules.wind": {
      "version": "1.0.0",
      "depth": 0,
      "source": "builtin",
      "dependencies": {}
    },
    "com.unity.modules.xr": {
      "version": "1.0.0",
      "depth": 0,
      "source": "builtin",
      "dependencies": {
        "com.unity.modules.physics": "1.0.0",
        "com.unity.modules.jsonserialize": "1.0.0",
        "com.unity.modules.subsystems": "1.0.0"
      }
    }
  }
}<|MERGE_RESOLUTION|>--- conflicted
+++ resolved
@@ -6,10 +6,6 @@
       "source": "local",
       "dependencies": {}
     },
-<<<<<<< HEAD
-    "com.unity.ext.nunit": {
-      "version": "1.0.6",
-=======
     "com.unity.burst": {
       "version": "1.8.21",
       "depth": 1,
@@ -34,7 +30,6 @@
     },
     "com.unity.editorcoroutines": {
       "version": "1.0.0",
->>>>>>> 731b6972
       "depth": 1,
       "source": "registry",
       "dependencies": {},
@@ -47,11 +42,7 @@
       "dependencies": {}
     },
     "com.unity.ide.rider": {
-<<<<<<< HEAD
-      "version": "3.0.34",
-=======
       "version": "3.0.36",
->>>>>>> 731b6972
       "depth": 0,
       "source": "registry",
       "dependencies": {
@@ -88,13 +79,8 @@
       },
       "url": "https://packages.unity.com"
     },
-<<<<<<< HEAD
-    "com.unity.textmeshpro": {
-      "version": "3.0.9",
-=======
     "com.unity.multiplayer.center": {
       "version": "1.0.0",
->>>>>>> 731b6972
       "depth": 0,
       "source": "builtin",
       "dependencies": {
@@ -108,8 +94,6 @@
       "dependencies": {},
       "url": "https://packages.unity.com"
     },
-<<<<<<< HEAD
-=======
     "com.unity.profiling.core": {
       "version": "1.0.2",
       "depth": 1,
@@ -137,7 +121,6 @@
       },
       "url": "https://packages.unity.com"
     },
->>>>>>> 731b6972
     "com.unity.ugui": {
       "version": "2.0.0",
       "depth": 0,
