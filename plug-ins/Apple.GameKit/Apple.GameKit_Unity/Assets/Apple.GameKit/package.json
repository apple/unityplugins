--- conflicted
+++ resolved
@@ -2,11 +2,7 @@
     "name": "com.apple.unityplugin.gamekit",
     "displayName": "Apple.GameKit",
     "description": "Exposes Apple's GameKit.framework to Unity developers via C# script API",
-<<<<<<< HEAD
-    "version": "3.0.2",
-=======
     "version": "4.0.1",
->>>>>>> 731b6972
     "unity": "2022.3",
     "dependencies": {
         "com.apple.unityplugin.core": "3.1.8"
