--- conflicted
+++ resolved
@@ -25,11 +25,7 @@
 // ------------------
 
 GENERATE_INFOPLIST_FILE = YES
-<<<<<<< HEAD
-CURRENT_PROJECT_VERSION = 3.1.5
-=======
 CURRENT_PROJECT_VERSION = 3.1.7
->>>>>>> 0f9bf169
 MARKETING_VERSION = $CURRENT_PROJECT_VERSION
 VERSIONING_SYSTEM = apple-generic
 INFOPLIST_KEY_NSHumanReadableCopyright = "Copyright © 2021 - 2024 Apple, Inc. All rights reserved."
