--- conflicted
+++ resolved
@@ -1,26 +1,22 @@
-{
-    "name": "com.apple.unityplugin.core",
-    "displayName": "Apple.Core",
-    "description": "Provides project settings, post-build automation tools, and other shared functionality for Apple Unity Plug-ins.",
-<<<<<<< HEAD
-    "version": "3.1.5",
-=======
-    "version": "3.1.7",
->>>>>>> 0f9bf169
-    "unity": "2022.3",
-    "keywords": [
-        "apple"
-    ],
-    "author": {
-        "name": "Apple, Inc",
-        "email": "developer@apple.com",
-        "url": "https://developer.apple.com"
-    },
-    "samples": [
-        {
-            "displayName": "API Availability Demo",
-            "description": "Demo for API Availability Checking",
-            "path": "Demos~/Apple.Core.AvailabilitySample"
-        }
-    ]
-}
+{
+    "name": "com.apple.unityplugin.core",
+    "displayName": "Apple.Core",
+    "description": "Provides project settings, post-build automation tools, and other shared functionality for Apple Unity Plug-ins.",
+    "version": "3.1.7",
+    "unity": "2022.3",
+    "keywords": [
+        "apple"
+    ],
+    "author": {
+        "name": "Apple, Inc",
+        "email": "developer@apple.com",
+        "url": "https://developer.apple.com"
+    },
+    "samples": [
+        {
+            "displayName": "API Availability Demo",
+            "description": "Demo for API Availability Checking",
+            "path": "Demos~/Apple.Core.AvailabilitySample"
+        }
+    ]
+}