--- conflicted
+++ resolved
@@ -33,19 +33,11 @@
             }
 
 #if UNITY_2022_1_OR_NEWER
-<<<<<<< HEAD
-            // Unity's asset library in 2022 and later omits path suffix and fails to locate asset when suffix is provided.
-            // Note: As standard, all plug-in native libraries are either a .bundle or a .framework.
-            string libraryNameStem = (libraryName.LastIndexOf(".framework") > -1) ? libraryName.Substring(0, libraryName.LastIndexOf(".framework")) : libraryName.Substring(0, libraryName.LastIndexOf(".bundle"));
-
-            Debug.Log($"[AppleFrameworkUtility] Unity 2022(or newer) in use. Dropping suffix for library: [{libraryName}]. Using asset name [{libraryNameStem}]");
-=======
             // The asset database in Unity 2022.1 and newer will no longer find libraries when the suffix, such as '.framework' or '.bundle', is included in the asset name.
             int suffix_index = libraryName.LastIndexOf(".");
             string libraryNameStem = suffix_index == -1 ? libraryName : libraryName.Substring(0, suffix_index);
 
             Debug.Log($"[AppleFrameworkUtility] Unity 2022.1 or newer in use: Input library name [{libraryName}], target asset name [{libraryNameStem}]");
->>>>>>> 74c1f4e2
             string[] results = AssetDatabase.FindAssets(libraryNameStem);
 #else
             string[] results = AssetDatabase.FindAssets(libraryName);
